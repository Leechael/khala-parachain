--- conflicted
+++ resolved
@@ -63,7 +63,6 @@
 pallet-assets = { git = "https://github.com/paritytech/substrate", branch = "polkadot-v0.9.24", default-features = false }
 
 # Cumulus dependencies
-<<<<<<< HEAD
 pallet-collator-selection = { git = "https://github.com/paritytech/cumulus", branch = "polkadot-v0.9.24", default-features = false }
 cumulus-pallet-aura-ext = { git = "https://github.com/paritytech/cumulus", branch = "polkadot-v0.9.24", default-features = false }
 cumulus-pallet-parachain-system = { git = "https://github.com/paritytech/cumulus", branch = "polkadot-v0.9.24", default-features = false }
@@ -71,30 +70,17 @@
 cumulus-primitives-core = { git = "https://github.com/paritytech/cumulus", branch = "polkadot-v0.9.24", default-features = false }
 cumulus-primitives-timestamp = { git = "https://github.com/paritytech/cumulus", branch = "polkadot-v0.9.24", default-features = false }
 cumulus-primitives-utility = { git = "https://github.com/paritytech/cumulus", branch = "polkadot-v0.9.24", default-features = false }
+cumulus-pallet-dmp-queue = { git = "https://github.com/paritytech/cumulus", branch = "polkadot-v0.9.24", default-features = false }
+cumulus-pallet-xcmp-queue = { git = "https://github.com/paritytech/cumulus", branch = "polkadot-v0.9.24", default-features = false }
+cumulus-pallet-xcm = { git = "https://github.com/paritytech/cumulus", branch = "polkadot-v0.9.24", default-features = false }
 
 # Polkadot dependencies
 polkadot-parachain = { git = "https://github.com/paritytech/polkadot", branch = "release-v0.9.24", default-features = false }
 polkadot-runtime-common = { git = "https://github.com/paritytech/polkadot", branch = "release-v0.9.24", default-features = false }
-=======
-pallet-collator-selection = { git = "https://github.com/paritytech/cumulus", branch = "polkadot-v0.9.23", default-features = false }
-cumulus-pallet-aura-ext = { git = "https://github.com/paritytech/cumulus", branch = "polkadot-v0.9.23", default-features = false }
-cumulus-pallet-parachain-system = { git = "https://github.com/paritytech/cumulus", branch = "polkadot-v0.9.23", default-features = false }
-cumulus-pallet-session-benchmarking = { git = "https://github.com/paritytech/cumulus", branch = "polkadot-v0.9.23", default-features = false }
-cumulus-primitives-core = { git = "https://github.com/paritytech/cumulus", branch = "polkadot-v0.9.23", default-features = false }
-cumulus-primitives-timestamp = { git = "https://github.com/paritytech/cumulus", branch = "polkadot-v0.9.23", default-features = false }
-cumulus-primitives-utility = { git = "https://github.com/paritytech/cumulus", branch = "polkadot-v0.9.23", default-features = false }
-cumulus-pallet-dmp-queue = { git = "https://github.com/paritytech/cumulus", branch = "polkadot-v0.9.23", default-features = false }
-cumulus-pallet-xcmp-queue = { git = "https://github.com/paritytech/cumulus", branch = "polkadot-v0.9.23", default-features = false }
-cumulus-pallet-xcm = { git = "https://github.com/paritytech/cumulus", branch = "polkadot-v0.9.23", default-features = false }
-
-# Polkadot dependencies
-polkadot-parachain = { git = "https://github.com/paritytech/polkadot", branch = "release-v0.9.23", default-features = false }
-polkadot-runtime-common = { git = "https://github.com/paritytech/polkadot", branch = "release-v0.9.23", default-features = false }
-xcm = { git = "https://github.com/paritytech/polkadot", branch = "release-v0.9.23", default-features = false }
-xcm-builder = { git = "https://github.com/paritytech/polkadot", branch = "release-v0.9.23", default-features = false }
-xcm-executor = { git = "https://github.com/paritytech/polkadot", branch = "release-v0.9.23", default-features = false }
-pallet-xcm = { git = "https://github.com/paritytech/polkadot", branch = "release-v0.9.23", default-features = false }
->>>>>>> e5bc69c4
+xcm = { git = "https://github.com/paritytech/polkadot", branch = "release-v0.9.24", default-features = false }
+xcm-builder = { git = "https://github.com/paritytech/polkadot", branch = "release-v0.9.24", default-features = false }
+xcm-executor = { git = "https://github.com/paritytech/polkadot", branch = "release-v0.9.24", default-features = false }
+pallet-xcm = { git = "https://github.com/paritytech/polkadot", branch = "release-v0.9.24", default-features = false }
 
 # Local dependencies
 pallet-parachain-info = { path = "../../pallets/parachain-info", default-features = false }
