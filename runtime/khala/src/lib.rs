// Copyright (C) 2021 HashForest Technology Pte. Ltd.
// SPDX-License-Identifier: Apache-2.0

// Licensed under the Apache License, Version 2.0 (the "License");
// you may not use this file except in compliance with the License.
// You may obtain a copy of the License at
//
//     http://www.apache.org/licenses/LICENSE-2.0
//
// Unless required by applicable law or agreed to in writing, software
// distributed under the License is distributed on an "AS IS" BASIS,
// WITHOUT WARRANTIES OR CONDITIONS OF ANY KIND, either express or implied.
// See the License for the specific language governing permissions and
// limitations under the License.

//! Khala runtime.

#![cfg_attr(not(feature = "std"), no_std)]
// `construct_runtime!` does a lot of recursion and requires us to increase the limit to 256.
#![recursion_limit = "256"]
#![allow(clippy::identity_op)]

// Make the WASM binary available.
#[cfg(all(feature = "std", feature = "include-wasm"))]
include!(concat!(env!("OUT_DIR"), "/wasm_binary.rs"));

/// Wasm binary unwrapped. If built with `SKIP_WASM_BUILD`, the function panics.
#[cfg(feature = "std")]
pub fn wasm_binary_unwrap() -> &'static [u8] {
    WASM_BINARY.expect(
        "Development wasm binary is not available. This means the client is \
        built with `SKIP_WASM_BUILD` flag and it is only usable for \
        production chains. Please rebuild with the flag disabled.",
    )
}

// Defaults helpers used in chain spec
pub mod defaults;

// Constant values used within the runtime.
pub mod constants;
use constants::{currency::*, fee::WeightToFee};

mod msg_routing;

use codec::{Decode, Encode, MaxEncodedLen};
use sp_api::impl_runtime_apis;
use sp_core::{
    crypto::KeyTypeId,
    u32_trait::{_1, _2, _3, _4, _5},
    OpaqueMetadata,
};
use sp_runtime::{
    create_runtime_str, generic, impl_opaque_keys,
    traits::{AccountIdLookup, Block as BlockT, ConvertInto},
    transaction_validity::{TransactionSource, TransactionValidity},
    ApplyExtrinsicResult, FixedPointNumber, Perbill, Percent, Permill, Perquintill,
};
use sp_std::prelude::*;
#[cfg(feature = "std")]
use sp_version::NativeVersion;
use sp_version::RuntimeVersion;
use static_assertions::const_assert;

// A few exports that help ease life for downstream crates.
pub use frame_support::{
    construct_runtime, match_type, parameter_types,
    traits::{
        Contains, Currency, EqualPrivilegeOnly, Everything, Imbalance, InstanceFilter, IsInVec,
        KeyOwnerProofSystem, LockIdentifier, OnUnbalanced, Randomness, U128CurrencyToVote,
    },
    weights::{
        constants::{BlockExecutionWeight, ExtrinsicBaseWeight, RocksDbWeight, WEIGHT_PER_SECOND},
        DispatchClass, IdentityFee, Weight,
    },
    PalletId, RuntimeDebug, StorageValue,
};

use frame_system::{
    limits::{BlockLength, BlockWeights},
    EnsureOneOf, EnsureRoot,
};

pub use parachains_common::Index;
pub use parachains_common::*;

pub use phala_pallets::{pallet_mining, pallet_mq, pallet_registry, pallet_stakepool};

<<<<<<< HEAD
pub use xtransfer_pallets::{pallet_assets_wrapper, pallet_bridge, pallet_bridge_transfer, pallet_xcm_transfer::XcmTransact};
=======
pub use xtransfer_pallets::{pallet_assets_wrapper, pallet_bridge, pallet_bridge_transfer};
>>>>>>> 0ce95154

#[cfg(any(feature = "std", test))]
pub use frame_system::Call as SystemCall;
#[cfg(any(feature = "std", test))]
pub use pallet_balances::Call as BalancesCall;
#[cfg(any(feature = "std", test))]
pub use pallet_timestamp::Call as TimestampCall;
#[cfg(any(feature = "std", test))]
pub use sp_runtime::BuildStorage;

/// Opaque types. These are used by the CLI to instantiate machinery that don't need to know
/// the specifics of the runtime. They can then be made to be agnostic over specific formats
/// of data like extrinsics, allowing for them to continue syncing the network through upgrades
/// to even the core data structures.
pub mod opaque {
    use super::*;
    pub use sp_runtime::OpaqueExtrinsic as UncheckedExtrinsic;

    /// Opaque block header type.
    pub type Header = generic::Header<BlockNumber, Hasher>;
    /// Opaque block type.
    pub type Block = generic::Block<Header, UncheckedExtrinsic>;
    /// Opaque block identifier type.
    pub type BlockId = generic::BlockId<Block>;

    impl_opaque_keys! {
        pub struct SessionKeys {
            pub aura: Aura,
        }
    }
}

/// This runtime version.
#[sp_version::runtime_version]
pub const VERSION: RuntimeVersion = RuntimeVersion {
    spec_name: create_runtime_str!("khala"),
    impl_name: create_runtime_str!("khala"),
    authoring_version: 1,
    spec_version: 1090,
    impl_version: 0,
    apis: RUNTIME_API_VERSIONS,
    transaction_version: 2,
};

/// The version information used to identify this runtime when compiled natively.
#[cfg(feature = "std")]
pub fn native_version() -> NativeVersion {
    NativeVersion {
        runtime_version: VERSION,
        can_author_with: Default::default(),
    }
}

/// The address format for describing accounts.
pub type Address = sp_runtime::MultiAddress<AccountId, ()>;
/// Block type as expected by this runtime.
pub type Block = generic::Block<Header, UncheckedExtrinsic>;
/// A Block signed with a Justification
pub type SignedBlock = generic::SignedBlock<Block>;
/// BlockId type as expected by this runtime.
pub type BlockId = generic::BlockId<Block>;
/// The SignedExtension to the basic transaction logic.
pub type SignedExtra = (
    frame_system::CheckSpecVersion<Runtime>,
    frame_system::CheckTxVersion<Runtime>,
    frame_system::CheckGenesis<Runtime>,
    frame_system::CheckEra<Runtime>,
    frame_system::CheckNonce<Runtime>,
    frame_system::CheckWeight<Runtime>,
    pallet_mq::CheckMqSequence<Runtime>,
    pallet_transaction_payment::ChargeTransactionPayment<Runtime>,
);
/// Unchecked extrinsic type as expected by this runtime.
pub type UncheckedExtrinsic = generic::UncheckedExtrinsic<Address, Call, Signature, SignedExtra>;
/// Extrinsic type that has already been checked.
pub type CheckedExtrinsic = generic::CheckedExtrinsic<AccountId, Call, SignedExtra>;
/// Executive: handles dispatch to the various modules.
pub type Executive = frame_executive::Executive<
    Runtime,
    Block,
    frame_system::ChainContext<Runtime>,
    Runtime,
    AllPallets,
>;

construct_runtime! {
    pub enum Runtime where
        Block = Block,
        NodeBlock = opaque::Block,
        UncheckedExtrinsic = UncheckedExtrinsic,
    {
        // System support stuff
        System: frame_system::{Pallet, Call, Config, Storage, Event<T>} = 0,
        Timestamp: pallet_timestamp::{Pallet, Call, Storage, Inherent} = 1,
        RandomnessCollectiveFlip: pallet_randomness_collective_flip::{Pallet, Storage} = 2,
        Utility: pallet_utility::{Pallet, Call, Event} = 3,
        Multisig: pallet_multisig::{Pallet, Call, Storage, Event<T>} = 4,
        Proxy: pallet_proxy::{Pallet, Call, Storage, Event<T>} = 5,
        Vesting: pallet_vesting::{Pallet, Call, Storage, Event<T>, Config<T>} = 6,
        Scheduler: pallet_scheduler::{Pallet, Call, Storage, Event<T>} = 7,

        // Parachain staff
        ParachainInfo: pallet_parachain_info::{Pallet, Storage, Config} = 20,
        ParachainSystem: cumulus_pallet_parachain_system::{Pallet, Call, Config, Storage, Inherent, Event<T>, ValidateUnsigned} = 21,

        // Monetary stuff
        Balances: pallet_balances::{Pallet, Call, Storage, Config<T>, Event<T>} = 40,
        TransactionPayment: pallet_transaction_payment::{Pallet, Storage} = 41,
        Assets: pallet_assets::{Pallet, Call, Storage, Event<T>} = 42,
        AssetsWrapper: pallet_assets_wrapper::{Pallet, Call, Storage, Event<T>} = 43,

        // Collator support. the order of these 5 are important and shall not change.
        Authorship: pallet_authorship::{Pallet, Call, Storage} = 50,
        CollatorSelection: pallet_collator_selection::{Pallet, Call, Storage, Event<T>, Config<T>} = 51,
        Session: pallet_session::{Pallet, Call, Storage, Event, Config<T>} = 52,
        Aura: pallet_aura::{Pallet, Storage, Config<T>} = 53,
        AuraExt: cumulus_pallet_aura_ext::{Pallet, Storage, Config} = 54,

        // Governance
        Identity: pallet_identity::{Pallet, Call, Storage, Event<T>} = 60,
        Democracy: pallet_democracy::{Pallet, Call, Storage, Config<T>, Event<T>} = 61,
        Council: pallet_collective::<Instance1>::{Pallet, Call, Storage, Origin<T>, Event<T>, Config<T>} = 62,
        Treasury: pallet_treasury::{Pallet, Call, Storage, Config, Event<T>} = 63,
        Bounties: pallet_bounties::{Pallet, Call, Storage, Event<T>} = 64,
        Lottery: pallet_lottery::{Pallet, Call, Storage, Event<T>} = 65,
        TechnicalCommittee: pallet_collective::<Instance2>::{Pallet, Call, Storage, Origin<T>, Event<T>, Config<T>} = 66,
        TechnicalMembership: pallet_membership::<Instance1>::{Pallet, Call, Storage, Event<T>, Config<T>} = 67,
        PhragmenElection: pallet_elections_phragmen::{Pallet, Call, Storage, Event<T>, Config<T>} = 68,
        Tips: pallet_tips::{Pallet, Call, Storage, Event<T>} = 69,

        // Main, starts from 80

        // ChainBridge
        ChainBridge: pallet_bridge::{Pallet, Call, Storage, Event<T>} = 80,
        BridgeTransfer: pallet_bridge_transfer::{Pallet, Call, Event<T>, Storage} = 81,

        // Phala
        PhalaMq: pallet_mq::{Pallet, Call, Storage} = 85,
        PhalaRegistry: pallet_registry::{Pallet, Call, Event, Storage, Config<T>} = 86,
        PhalaMining: pallet_mining::{Pallet, Call, Event<T>, Storage, Config} = 87,
        PhalaStakePool: pallet_stakepool::{Pallet, Call, Event<T>, Storage} = 88,
        Assets: pallet_assets::{Pallet, Call, Storage, Event<T>} = 89,
        AssetsWrapper: pallet_assets_wrapper::{Pallet, Call, Storage, Event<T>} = 90,

        // `sudo` has been removed on production
        // Sudo: pallet_sudo::{Pallet, Call, Storage, Config<T>, Event<T>} = 99,
        // `OTT` has been removed, the index should be kept
        // PhalaOneshotTransfer: pallet_ott::{Pallet, Call, Event<T>, Storage} = 100,
    }
}

pub struct BaseCallFilter;
impl Contains<Call> for BaseCallFilter {
    fn contains(call: &Call) -> bool {
        matches!(
            call,
            // System
            Call::System { .. } | Call::Timestamp { .. } | Call::Utility { .. } |
            Call::Multisig { .. } | Call::Proxy { .. } | Call::Scheduler { .. } |
            Call::Vesting { .. } |
            // Parachain
            Call::ParachainSystem { .. } |
            // Monetary
            Call::Balances { .. }  |
            Call::ChainBridge { .. } |
            Call::BridgeTransfer { .. } |
            // Collator
            Call::Authorship(_) | Call::CollatorSelection(_) | Call::Session(_) |
            // Governance
            Call::Identity { .. } | Call::Treasury { .. } |
            Call::Democracy { .. } | Call::PhragmenElection { .. } |
            Call::Council { .. } | Call::TechnicalCommittee { .. } | Call::TechnicalMembership { .. } |
            Call::Bounties { .. } | Call::Lottery { .. } | Call::Tips { .. } |
            // Phala
            Call::PhalaMq { .. } | Call::PhalaRegistry { .. } |
            Call::PhalaMining { .. } | Call::PhalaStakePool { .. }
        )
    }
}

parameter_types! {
    pub const BlockHashCount: BlockNumber = 1200; // mortal tx can be valid up to 4 hour after signing
    pub const Version: RuntimeVersion = VERSION;
    pub RuntimeBlockLength: BlockLength =
        BlockLength::max_with_normal_ratio(5 * 1024 * 1024, NORMAL_DISPATCH_RATIO);
    pub RuntimeBlockWeights: BlockWeights = BlockWeights::builder()
        .base_block(BlockExecutionWeight::get())
        .for_class(DispatchClass::all(), |weights| {
            weights.base_extrinsic = ExtrinsicBaseWeight::get();
        })
        .for_class(DispatchClass::Normal, |weights| {
            weights.max_total = Some(NORMAL_DISPATCH_RATIO * MAXIMUM_BLOCK_WEIGHT);
        })
        .for_class(DispatchClass::Operational, |weights| {
            weights.max_total = Some(MAXIMUM_BLOCK_WEIGHT);
            // Operational transactions have some extra reserved space, so that they
            // are included even if block reached `MAXIMUM_BLOCK_WEIGHT`.
            weights.reserved = Some(
                MAXIMUM_BLOCK_WEIGHT - NORMAL_DISPATCH_RATIO * MAXIMUM_BLOCK_WEIGHT
            );
        })
        .avg_block_initialization(AVERAGE_ON_INITIALIZE_RATIO)
        .build_or_panic();
    pub const SS58Prefix: u16 = 30;
}

impl frame_system::Config for Runtime {
    /// The identifier used to distinguish between accounts.
    type AccountId = AccountId;
    /// The aggregated dispatch type that is available for extrinsics.
    type Call = Call;
    /// The lookup mechanism to get account ID from whatever is passed in dispatchers.
    type Lookup = AccountIdLookup<AccountId, ()>;
    /// The index type for storing how many extrinsics an account has signed.
    type Index = Index;
    /// The index type for blocks.
    type BlockNumber = BlockNumber;
    /// The type for hashing blocks and tries.
    type Hash = Hash;
    /// The hashing algorithm used.
    type Hashing = Hasher;
    /// The header type.
    type Header = Header;
    /// The ubiquitous event type.
    type Event = Event;
    /// The ubiquitous origin type.
    type Origin = Origin;
    /// Maximum number of block number to block hash mappings to keep (oldest pruned first).
    type BlockHashCount = BlockHashCount;
    /// Runtime version.
    type Version = Version;
    /// Converts a module to an index of this module in the runtime.
    type PalletInfo = PalletInfo;
    type AccountData = pallet_balances::AccountData<Balance>;
    type OnNewAccount = ();
    type OnKilledAccount = ();
    type DbWeight = RocksDbWeight;
    type BaseCallFilter = BaseCallFilter;
    type SystemWeightInfo = frame_system::weights::SubstrateWeight<Runtime>;
    type BlockWeights = RuntimeBlockWeights;
    type BlockLength = RuntimeBlockLength;
    type SS58Prefix = SS58Prefix;
    type OnSetCode = cumulus_pallet_parachain_system::ParachainSetCode<Self>;
}

impl pallet_randomness_collective_flip::Config for Runtime {}

impl pallet_utility::Config for Runtime {
    type Event = Event;
    type Call = Call;
    type PalletsOrigin = OriginCaller;
    type WeightInfo = pallet_utility::weights::SubstrateWeight<Runtime>;
}

parameter_types! {
    // One storage item; key size is 32; value is size 4+4+16+32 bytes = 56 bytes.
    pub const DepositBase: Balance = deposit(1, 88);
    // Additional storage item size of 32 bytes.
    pub const DepositFactor: Balance = deposit(0, 32);
    pub const MaxSignatories: u16 = 100;
}

impl pallet_multisig::Config for Runtime {
    type Event = Event;
    type Call = Call;
    type Currency = Balances;
    type DepositBase = DepositBase;
    type DepositFactor = DepositFactor;
    type MaxSignatories = MaxSignatories;
    type WeightInfo = pallet_multisig::weights::SubstrateWeight<Runtime>;
}

parameter_types! {
    // One storage item; key size 32, value size 8; .
    pub const ProxyDepositBase: Balance = deposit(1, 40);
    // Additional storage item size of 33 bytes.
    pub const ProxyDepositFactor: Balance = deposit(0, 33);
    pub const MaxProxies: u16 = 32;
    // One storage item; key size 32, value size 16
    pub const AnnouncementDepositBase: Balance = deposit(1, 48);
    pub const AnnouncementDepositFactor: Balance = deposit(0, 66);
    pub const MaxPending: u16 = 32;
}

/// The type used to represent the kinds of proxying allowed.
#[derive(
    Copy,
    Clone,
    Eq,
    PartialEq,
    Ord,
    PartialOrd,
    Encode,
    Decode,
    RuntimeDebug,
    MaxEncodedLen,
    scale_info::TypeInfo,
)]
pub enum ProxyType {
    /// Fully permissioned proxy. Can execute any call on behalf of _proxied_.
    Any,
    /// Can execute any call that does not transfer funds, including asset transfers.
    NonTransfer,
    /// Proxy with the ability to reject time-delay proxy announcements.
    CancelProxy,
    /// Governance
    Governance,
    /// Collator selection proxy. Can execute calls related to collator selection mechanism.
    Collator,
    /// Stake pool manager
    StakePoolManager,
}

impl Default for ProxyType {
    fn default() -> Self {
        Self::Any
    }
}
impl InstanceFilter<Call> for ProxyType {
    fn filter(&self, c: &Call) -> bool {
        match self {
            ProxyType::Any => true,
            ProxyType::NonTransfer => matches!(
                c,
                Call::System { .. }
                    | Call::Timestamp { .. }
                    | Call::Session { .. }
                    | Call::Democracy { .. }
                    | Call::Council { .. }
                    | Call::PhragmenElection { .. }
                    | Call::TechnicalCommittee { .. }
                    | Call::TechnicalMembership { .. }
                    | Call::Treasury { .. }
                    | Call::Bounties { .. }
                    | Call::Tips { .. }
                    | Call::Utility { .. }
                    | Call::Identity { .. }
                    | Call::Vesting(pallet_vesting::Call::vest { .. })
                    | Call::Vesting(pallet_vesting::Call::vest_other { .. })
                    | Call::Scheduler { .. }
                    | Call::Proxy { .. }
                    | Call::Multisig { .. }
            ),
            ProxyType::CancelProxy => matches!(
                c,
                Call::Proxy(pallet_proxy::Call::reject_announcement { .. })
                    | Call::Utility { .. }
                    | Call::Multisig { .. }
            ),
            ProxyType::Governance => matches!(
                c,
                Call::Democracy { .. }
                    | Call::PhragmenElection { .. }
                    | Call::Council { .. }
                    | Call::TechnicalCommittee { .. }
                    | Call::Treasury { .. }
                    | Call::Utility { .. }
                    | Call::Bounties { .. }
                    | Call::Tips { .. }
                    | Call::Lottery { .. }
            ),
            ProxyType::Collator => matches!(
                c,
                Call::CollatorSelection { .. } | Call::Utility { .. } | Call::Multisig { .. }
            ),
            ProxyType::StakePoolManager => matches!(
                c,
                Call::Utility { .. }
                    | Call::PhalaStakePool(pallet_stakepool::Call::add_worker { .. })
                    | Call::PhalaStakePool(pallet_stakepool::Call::remove_worker { .. })
                    | Call::PhalaStakePool(pallet_stakepool::Call::start_mining { .. })
                    | Call::PhalaStakePool(pallet_stakepool::Call::stop_mining { .. })
                    | Call::PhalaStakePool(pallet_stakepool::Call::reclaim_pool_worker { .. })
                    | Call::PhalaStakePool(pallet_stakepool::Call::create { .. })
                    | Call::PhalaRegistry(pallet_registry::Call::register_worker { .. })
                    | Call::PhalaMq(pallet_mq::Call::sync_offchain_message { .. })
            ),
        }
    }
    fn is_superset(&self, o: &Self) -> bool {
        match (self, o) {
            (x, y) if x == y => true,
            (ProxyType::Any, _) => true,
            (_, ProxyType::Any) => false,
            (ProxyType::NonTransfer, _) => true,
            _ => false,
        }
    }
}

impl pallet_proxy::Config for Runtime {
    type Event = Event;
    type Call = Call;
    type Currency = Balances;
    type ProxyType = ProxyType;
    type ProxyDepositBase = ProxyDepositBase;
    type ProxyDepositFactor = ProxyDepositFactor;
    type MaxProxies = MaxProxies;
    type WeightInfo = pallet_proxy::weights::SubstrateWeight<Runtime>;
    type MaxPending = MaxPending;
    type CallHasher = Hasher;
    type AnnouncementDepositBase = AnnouncementDepositBase;
    type AnnouncementDepositFactor = AnnouncementDepositFactor;
}

parameter_types! {
    pub MaximumSchedulerWeight: Weight = Perbill::from_percent(80) *
        RuntimeBlockWeights::get().max_block;
    pub const MaxScheduledPerBlock: u32 = 50;
}

impl pallet_scheduler::Config for Runtime {
    type Event = Event;
    type Origin = Origin;
    type PalletsOrigin = OriginCaller;
    type Call = Call;
    type MaximumWeight = MaximumSchedulerWeight;
    type ScheduleOrigin = EnsureRootOrHalfCouncil;
    type MaxScheduledPerBlock = MaxScheduledPerBlock;
    type WeightInfo = pallet_scheduler::weights::SubstrateWeight<Runtime>;
    type OriginPrivilegeCmp = EqualPrivilegeOnly;
}

parameter_types! {
    pub const MinimumPeriod: u64 = SLOT_DURATION / 2;
}

impl pallet_timestamp::Config for Runtime {
    /// A timestamp: milliseconds since the unix epoch.
    type Moment = u64;
    type OnTimestampSet = ();
    type MinimumPeriod = MinimumPeriod;
    type WeightInfo = pallet_timestamp::weights::SubstrateWeight<Runtime>;
}

parameter_types! {
    pub const ExistentialDeposit: Balance = 1 * CENTS; // 0.01 PHA
    // For weight estimation, we assume that the most locks on an individual account will be 50.
    // This number may need to be adjusted in the future if this assumption no longer holds true.
    pub const MaxLocks: u32 = 50;
    pub const MaxReserves: u32 = 50;
}

impl pallet_balances::Config for Runtime {
    type MaxLocks = MaxLocks;
    type MaxReserves = MaxReserves;
    type ReserveIdentifier = [u8; 8];
    type Balance = Balance;
    type DustRemoval = ();
    type Event = Event;
    type ExistentialDeposit = ExistentialDeposit;
    type AccountStore = frame_system::Pallet<Runtime>;
    type WeightInfo = pallet_balances::weights::SubstrateWeight<Runtime>;
}

parameter_types! {
    pub const AssetDeposit: Balance = 1 * CENTS; // 1 CENTS deposit to create asset
    pub const ApprovalDeposit: Balance = 1 * CENTS;
    pub const AssetsStringLimit: u32 = 50;
    /// Key = 32 bytes, Value = 36 bytes (32+1+1+1+1)
    // https://github.com/paritytech/substrate/blob/069917b/frame/assets/src/lib.rs#L257L271
    pub const MetadataDepositBase: Balance = deposit(1, 68);
    pub const MetadataDepositPerByte: Balance = deposit(0, 1);
}

impl pallet_assets::Config for Runtime {
    type Event = Event;
    type Balance = Balance;
    type AssetId = u32;
    type Currency = Balances;
    type ForceOrigin = EnsureRoot<AccountId>;
    type AssetDeposit = AssetDeposit;
    type MetadataDepositBase = MetadataDepositBase;
    type MetadataDepositPerByte = MetadataDepositPerByte;
    type ApprovalDeposit = ApprovalDeposit;
    type StringLimit = AssetsStringLimit;
    type Freezer = ();
    type Extra = ();
    type WeightInfo = pallet_assets::weights::SubstrateWeight<Runtime>;
}

parameter_types! {
    pub const TransactionByteFee: Balance = 1 * MILLICENTS;
    pub const TargetBlockFullness: Perquintill = Perquintill::from_percent(25);
    pub const OperationalFeeMultiplier: u8 = 5;
    pub AdjustmentVariable: pallet_transaction_payment::Multiplier =
        pallet_transaction_payment::Multiplier::saturating_from_rational(1, 100_000);
    pub MinimumMultiplier: pallet_transaction_payment::Multiplier =
        pallet_transaction_payment::Multiplier::saturating_from_rational(1, 1_000_000_000u128);
}

type NegativeImbalance = <Balances as Currency<AccountId>>::NegativeImbalance;

pub struct DealWithFees;
impl OnUnbalanced<NegativeImbalance> for DealWithFees {
    fn on_unbalanceds<B>(mut fees_then_tips: impl Iterator<Item = NegativeImbalance>) {
        if let Some(mut fees) = fees_then_tips.next() {
            if let Some(tips) = fees_then_tips.next() {
                tips.merge_into(&mut fees);
            }
            Treasury::on_unbalanced(fees);
        }
    }
}

impl pallet_transaction_payment::Config for Runtime {
    type OnChargeTransaction = pallet_transaction_payment::CurrencyAdapter<Balances, DealWithFees>;
    type TransactionByteFee = TransactionByteFee;
    type WeightToFee = WeightToFee;
    type FeeMultiplierUpdate = pallet_transaction_payment::TargetedFeeAdjustment<
        Self,
        TargetBlockFullness,
        AdjustmentVariable,
        MinimumMultiplier,
    >;
    type OperationalFeeMultiplier = OperationalFeeMultiplier;
}

impl pallet_bounties::Config for Runtime {
    type Event = Event;
    type BountyDepositBase = BountyDepositBase;
    type BountyDepositPayoutDelay = BountyDepositPayoutDelay;
    type BountyUpdatePeriod = BountyUpdatePeriod;
    type BountyCuratorDeposit = BountyCuratorDeposit;
    type BountyValueMinimum = BountyValueMinimum;
    type DataDepositPerByte = DataDepositPerByte;
    type MaximumReasonLength = MaximumReasonLength;
    type WeightInfo = pallet_bounties::weights::SubstrateWeight<Runtime>;
}

impl pallet_tips::Config for Runtime {
    type Event = Event;
    type DataDepositPerByte = DataDepositPerByte;
    type MaximumReasonLength = MaximumReasonLength;
    type Tippers = PhragmenElection;
    type TipCountdown = TipCountdown;
    type TipFindersFee = TipFindersFee;
    type TipReportDepositBase = TipReportDepositBase;
    type WeightInfo = pallet_tips::weights::SubstrateWeight<Runtime>;
}

parameter_types! {
    pub const BasicDeposit: Balance = 10 * DOLLARS;       // 258 bytes on-chain
    pub const FieldDeposit: Balance = 250 * CENTS;        // 66 bytes on-chain
    pub const SubAccountDeposit: Balance = 2 * DOLLARS;   // 53 bytes on-chain
    pub const MaxSubAccounts: u32 = 100;
    pub const MaxAdditionalFields: u32 = 100;
    pub const MaxRegistrars: u32 = 20;
}

impl pallet_identity::Config for Runtime {
    type Event = Event;
    type Currency = Balances;
    type BasicDeposit = BasicDeposit;
    type FieldDeposit = FieldDeposit;
    type SubAccountDeposit = SubAccountDeposit;
    type MaxSubAccounts = MaxSubAccounts;
    type MaxAdditionalFields = MaxAdditionalFields;
    type MaxRegistrars = MaxRegistrars;
    type Slashed = Treasury;
    type ForceOrigin = EnsureRootOrHalfCouncil;
    type RegistrarOrigin = EnsureRootOrHalfCouncil;
    type WeightInfo = pallet_identity::weights::SubstrateWeight<Runtime>;
}

parameter_types! {
    pub const MinVestedTransfer: Balance = 1 * CENTS; // 0.01 PHA
}

impl pallet_vesting::Config for Runtime {
    type Event = Event;
    type Currency = Balances;
    type BlockNumberToBalance = ConvertInto;
    type MinVestedTransfer = MinVestedTransfer;
    type WeightInfo = pallet_vesting::weights::SubstrateWeight<Runtime>;
    const MAX_VESTING_SCHEDULES: u32 = 28;
}

parameter_types! {
    pub const LotteryPalletId: PalletId = PalletId(*b"py/lotto");
    pub const MaxCalls: u32 = 10;
    pub const MaxGenerateRandom: u32 = 10;
}

impl pallet_lottery::Config for Runtime {
    type PalletId = LotteryPalletId;
    type Call = Call;
    type Event = Event;
    type Currency = Balances;
    type Randomness = RandomnessCollectiveFlip;
    type ManagerOrigin = EnsureRootOrHalfCouncil;
    type MaxCalls = MaxCalls;
    type ValidateCall = Lottery;
    type MaxGenerateRandom = MaxGenerateRandom;
    type WeightInfo = pallet_lottery::weights::SubstrateWeight<Runtime>;
}

parameter_types! {
    pub const ReservedXcmpWeight: Weight = MAXIMUM_BLOCK_WEIGHT / 4;
    pub const ReservedDmpWeight: Weight = MAXIMUM_BLOCK_WEIGHT / 4;
}

impl cumulus_pallet_parachain_system::Config for Runtime {
    type Event = Event;
    type OnValidationData = ();
    type SelfParaId = pallet_parachain_info::Pallet<Runtime>;
    type DmpMessageHandler = ();
    type ReservedDmpWeight = ReservedDmpWeight;
    type OutboundXcmpMessageSource = ();
    type XcmpMessageHandler = ();
    type ReservedXcmpWeight = ReservedXcmpWeight;
}

impl pallet_parachain_info::Config for Runtime {}

impl cumulus_pallet_aura_ext::Config for Runtime {}

impl pallet_assets_wrapper::Config for Runtime {
    type Event = Event;
    type AssetsCommitteeOrigin = EnsureRootOrHalfCouncil;
    type MinBalance = ExistentialDeposit;
}

parameter_types! {
    pub const CouncilMotionDuration: BlockNumber = 3 * DAYS;
    pub const CouncilMaxProposals: u32 = 100;
    pub const CouncilMaxMembers: u32 = 100;
}

type CouncilCollective = pallet_collective::Instance1;
impl pallet_collective::Config<CouncilCollective> for Runtime {
    type Origin = Origin;
    type Proposal = Call;
    type Event = Event;
    type MotionDuration = CouncilMotionDuration;
    type MaxProposals = CouncilMaxProposals;
    type MaxMembers = CouncilMaxMembers;
    type DefaultVote = pallet_collective::PrimeDefaultVote;
    type WeightInfo = pallet_collective::weights::SubstrateWeight<Runtime>;
}

parameter_types! {
    pub const CandidacyBond: Balance = 10 * DOLLARS;
    // 1 storage item created, key size is 32 bytes, value size is 16+16.
    pub const VotingBondBase: Balance = deposit(1, 64);
    // additional data per vote is 32 bytes (account id).
    pub const VotingBondFactor: Balance = deposit(0, 32);
    /// Daily council elections
    pub const TermDuration: BlockNumber = 24 * HOURS;
    pub const DesiredMembers: u32 = 5;
    pub const DesiredRunnersUp: u32 = 5;
    pub const PhragmenElectionPalletId: LockIdentifier = *b"phrelect";
}

// Make sure that there are no more than MaxMembers members elected via phragmen.
const_assert!(DesiredMembers::get() <= CouncilMaxMembers::get());

impl pallet_elections_phragmen::Config for Runtime {
    type Event = Event;
    type Currency = Balances;
    type ChangeMembers = Council;
    type InitializeMembers = Council;
    type CurrencyToVote = frame_support::traits::U128CurrencyToVote;
    type CandidacyBond = CandidacyBond;
    type VotingBondBase = VotingBondBase;
    type VotingBondFactor = VotingBondFactor;
    type LoserCandidate = Treasury;
    type KickedMember = Treasury;
    type DesiredMembers = DesiredMembers;
    type DesiredRunnersUp = DesiredRunnersUp;
    type TermDuration = TermDuration;
    type PalletId = PhragmenElectionPalletId;
    type WeightInfo = pallet_elections_phragmen::weights::SubstrateWeight<Runtime>;
}

parameter_types! {
    pub const TechnicalMotionDuration: BlockNumber = 3 * DAYS;
    pub const TechnicalMaxProposals: u32 = 100;
    pub const TechnicalMaxMembers: u32 = 100;
}

type TechnicalCollective = pallet_collective::Instance2;
impl pallet_collective::Config<TechnicalCollective> for Runtime {
    type Origin = Origin;
    type Proposal = Call;
    type Event = Event;
    type MotionDuration = TechnicalMotionDuration;
    type MaxProposals = TechnicalMaxProposals;
    type MaxMembers = TechnicalMaxMembers;
    type DefaultVote = pallet_collective::PrimeDefaultVote;
    type WeightInfo = pallet_collective::weights::SubstrateWeight<Runtime>;
}

type EnsureRootOrHalfCouncil = EnsureOneOf<
    AccountId,
    EnsureRoot<AccountId>,
    pallet_collective::EnsureProportionMoreThan<_1, _2, AccountId, CouncilCollective>,
>;
impl pallet_membership::Config<pallet_membership::Instance1> for Runtime {
    type Event = Event;
    type AddOrigin = EnsureRootOrHalfCouncil;
    type RemoveOrigin = EnsureRootOrHalfCouncil;
    type SwapOrigin = EnsureRootOrHalfCouncil;
    type ResetOrigin = EnsureRootOrHalfCouncil;
    type PrimeOrigin = EnsureRootOrHalfCouncil;
    type MembershipInitialized = TechnicalCommittee;
    type MembershipChanged = TechnicalCommittee;
    type MaxMembers = TechnicalMaxMembers;
    type WeightInfo = pallet_membership::weights::SubstrateWeight<Runtime>;
}

parameter_types! {
    pub const ProposalBond: Permill = Permill::from_percent(5);
    pub const ProposalBondMinimum: Balance = 1 * DOLLARS;
    pub const SpendPeriod: BlockNumber = 1 * DAYS;
    pub const Burn: Permill = Permill::zero();
    pub const TipCountdown: BlockNumber = 1 * DAYS;
    pub const TipFindersFee: Percent = Percent::from_percent(20);
    pub const TipReportDepositBase: Balance = 1 * DOLLARS;
    pub const DataDepositPerByte: Balance = 1 * CENTS;
    pub const BountyDepositBase: Balance = 1 * DOLLARS;
    pub const BountyDepositPayoutDelay: BlockNumber = 1 * DAYS;
    pub const TreasuryPalletId: PalletId = PalletId(*b"py/trsry");
    pub const BountyUpdatePeriod: BlockNumber = 14 * DAYS;
    pub const MaximumReasonLength: u32 = 16384;
    pub const BountyCuratorDeposit: Permill = Permill::from_percent(50);
    pub const BountyValueMinimum: Balance = 5 * DOLLARS;
    pub const MaxApprovals: u32 = 100;
}

impl pallet_treasury::Config for Runtime {
    type PalletId = TreasuryPalletId;
    type Currency = Balances;
    type ApproveOrigin = EnsureOneOf<
        AccountId,
        EnsureRoot<AccountId>,
        pallet_collective::EnsureProportionAtLeast<_3, _5, AccountId, CouncilCollective>,
    >;
    type RejectOrigin = EnsureOneOf<
        AccountId,
        EnsureRoot<AccountId>,
        pallet_collective::EnsureProportionMoreThan<_1, _2, AccountId, CouncilCollective>,
    >;
    type Event = Event;
    type OnSlash = ();
    type ProposalBond = ProposalBond;
    type ProposalBondMinimum = ProposalBondMinimum;
    type SpendPeriod = SpendPeriod;
    type Burn = Burn;
    type BurnDestination = ();
    type SpendFunds = Bounties;
    type WeightInfo = pallet_treasury::weights::SubstrateWeight<Runtime>;
    type MaxApprovals = MaxApprovals;
}

parameter_types! {
    pub const LaunchPeriod: BlockNumber = 7 * DAYS;
    pub const VotingPeriod: BlockNumber = 7 * DAYS;
    pub const FastTrackVotingPeriod: BlockNumber = 3 * HOURS;
    pub const InstantAllowed: bool = true;
    pub const MinimumDeposit: Balance = 10 * DOLLARS;
    pub const EnactmentPeriod: BlockNumber = 8 * DAYS;
    pub const CooloffPeriod: BlockNumber = 7 * DAYS;
    // One cent: $10,000 / MB
    pub const PreimageByteDeposit: Balance = 1 * CENTS;
    pub const MaxVotes: u32 = 100;
    pub const MaxProposals: u32 = 100;
}

impl pallet_democracy::Config for Runtime {
    type Proposal = Call;
    type Event = Event;
    type Currency = Balances;
    type EnactmentPeriod = EnactmentPeriod;
    type LaunchPeriod = LaunchPeriod;
    type VotingPeriod = VotingPeriod;
    type VoteLockingPeriod = EnactmentPeriod; // Same as EnactmentPeriod
    type MinimumDeposit = MinimumDeposit;
    /// A straight majority of the council can decide what their next motion is.
    type ExternalOrigin = frame_system::EnsureOneOf<
        AccountId,
        pallet_collective::EnsureProportionAtLeast<_1, _2, AccountId, CouncilCollective>,
        frame_system::EnsureRoot<AccountId>,
    >;
    /// A super-majority can have the next scheduled referendum be a straight majority-carries vote.
    type ExternalMajorityOrigin = frame_system::EnsureOneOf<
        AccountId,
        pallet_collective::EnsureProportionAtLeast<_3, _4, AccountId, CouncilCollective>,
        frame_system::EnsureRoot<AccountId>,
    >;
    /// A unanimous council can have the next scheduled referendum be a straight default-carries
    /// (NTB) vote.
    type ExternalDefaultOrigin = frame_system::EnsureOneOf<
        AccountId,
        pallet_collective::EnsureProportionAtLeast<_1, _1, AccountId, CouncilCollective>,
        frame_system::EnsureRoot<AccountId>,
    >;
    /// Two thirds of the technical committee can have an ExternalMajority/ExternalDefault vote
    /// be tabled immediately and with a shorter voting/enactment period.
    type FastTrackOrigin = frame_system::EnsureOneOf<
        AccountId,
        pallet_collective::EnsureProportionAtLeast<_2, _3, AccountId, TechnicalCollective>,
        frame_system::EnsureRoot<AccountId>,
    >;
    type InstantOrigin = frame_system::EnsureOneOf<
        AccountId,
        pallet_collective::EnsureProportionAtLeast<_1, _1, AccountId, TechnicalCollective>,
        frame_system::EnsureRoot<AccountId>,
    >;
    type InstantAllowed = InstantAllowed;
    type FastTrackVotingPeriod = FastTrackVotingPeriod;
    // To cancel a proposal which has been passed, 2/3 of the council must agree to it.
    type CancellationOrigin = EnsureOneOf<
        AccountId,
        pallet_collective::EnsureProportionAtLeast<_2, _3, AccountId, CouncilCollective>,
        EnsureRoot<AccountId>,
    >;
    // To cancel a proposal before it has been passed, the technical committee must be unanimous or
    // Root must agree.
    type CancelProposalOrigin = EnsureOneOf<
        AccountId,
        pallet_collective::EnsureProportionAtLeast<_1, _1, AccountId, TechnicalCollective>,
        EnsureRoot<AccountId>,
    >;
    type BlacklistOrigin = EnsureRoot<AccountId>;
    // Any single technical committee member may veto a coming council proposal, however they can
    // only do it once and it lasts only for the cooloff period.
    type VetoOrigin = pallet_collective::EnsureMember<AccountId, TechnicalCollective>;
    type CooloffPeriod = CooloffPeriod;
    type PreimageByteDeposit = PreimageByteDeposit;
    type OperationalPreimageOrigin = pallet_collective::EnsureMember<AccountId, CouncilCollective>;
    type Slash = Treasury;
    type Scheduler = Scheduler;
    type PalletsOrigin = OriginCaller;
    type MaxVotes = MaxVotes;
    type WeightInfo = pallet_democracy::weights::SubstrateWeight<Runtime>;
    type MaxProposals = MaxProposals;
}

parameter_types! {
    pub const MaxAuthorities: u32 = 100;
}

impl pallet_aura::Config for Runtime {
    type AuthorityId = AuraId;
    type DisabledValidators = ();
    type MaxAuthorities = MaxAuthorities;
}

parameter_types! {
    pub const UncleGenerations: u32 = 0;
}

impl pallet_authorship::Config for Runtime {
    type FindAuthor = pallet_session::FindAccountFromAuthorIndex<Self, Aura>;
    type UncleGenerations = UncleGenerations;
    type FilterUncle = ();
    type EventHandler = CollatorSelection;
}

parameter_types! {
    pub const Period: u32 = 6 * HOURS;
    pub const Offset: u32 = 0;
}

impl pallet_session::Config for Runtime {
    type Event = Event;
    type ValidatorId = <Self as frame_system::Config>::AccountId;
    // we don't have stash and controller, thus we don't need the convert as well.
    type ValidatorIdOf = pallet_collator_selection::IdentityCollator;
    type ShouldEndSession = pallet_session::PeriodicSessions<Period, Offset>;
    type NextSessionRotation = pallet_session::PeriodicSessions<Period, Offset>;
    type SessionManager = CollatorSelection;
    // Essentially just Aura, but lets be pedantic.
    type SessionHandler =
        <opaque::SessionKeys as sp_runtime::traits::OpaqueKeys>::KeyTypeIdProviders;
    type Keys = opaque::SessionKeys;
    type WeightInfo = pallet_session::weights::SubstrateWeight<Runtime>;
}

parameter_types! {
    pub const PotId: PalletId = PalletId(*b"PotStake");
    pub const MaxCandidates: u32 = 1000;
    pub const MinCandidates: u32 = 5;
    pub const SessionLength: BlockNumber = 6 * HOURS;
    pub const MaxInvulnerables: u32 = 100;
}

impl pallet_collator_selection::Config for Runtime {
    type Event = Event;
    type Currency = Balances;
    type UpdateOrigin = EnsureRootOrHalfCouncil;
    type PotId = PotId;
    type MaxCandidates = MaxCandidates;
    type MinCandidates = MinCandidates;
    type MaxInvulnerables = MaxInvulnerables;
    // should be a multiple of session or things will get inconsistent
    type KickThreshold = Period;
    type ValidatorId = <Self as frame_system::Config>::AccountId;
    type ValidatorIdOf = pallet_collator_selection::IdentityCollator;
    type ValidatorRegistration = Session;
    type WeightInfo = pallet_collator_selection::weights::SubstrateWeight<Runtime>;
}

parameter_types! {
    pub const BridgeChainId: u8 = 1;
    pub const ProposalLifetime: BlockNumber = 50400; // ~7 days
}

impl pallet_bridge::Config for Runtime {
    type Event = Event;
    type BridgeCommitteeOrigin = EnsureRootOrHalfCouncil;
    type Proposal = Call;
    type BridgeChainId = BridgeChainId;
    type ProposalLifetime = ProposalLifetime;
}

parameter_types! {
    // bridge::derive_resource_id(1, &bridge::hashing::blake2_128(b"PHA"));
    pub const NativeTokenResourceId: [u8; 32] = hex_literal::hex!("00000000000000000000000000000063a7e2be78898ba83824b0c0cc8dfb6001");
}

impl pallet_bridge_transfer::Config for Runtime {
    type Event = Event;
    type AssetsWrapper = AssetsWrapper;
<<<<<<< HEAD
    type BalanceConverter = pallet_assets::BalanceToAssetBalance<Balances, Runtime, ConvertInto>;
=======
    type BalanceConverter = pallet_assets::BalanceToAssetBalance::<Balances, Runtime, ConvertInto>;
>>>>>>> 0ce95154
    type BridgeOrigin = pallet_bridge::EnsureBridge<Runtime>;
    type Currency = Balances;
    type XcmTransactor = ();
    type NativeTokenResourceId = NativeTokenResourceId;
    type OnFeePay = Treasury;
}

pub struct MqCallMatcher;
impl pallet_mq::CallMatcher<Runtime> for MqCallMatcher {
    fn match_call(call: &Call) -> Option<&pallet_mq::Call<Runtime>> {
        match call {
            Call::PhalaMq(mq_call) => Some(mq_call),
            _ => None,
        }
    }
}

parameter_types! {
    pub const ExpectedBlockTimeSec: u32 = SECS_PER_BLOCK as u32;
    pub const MinMiningStaking: Balance = 1 * DOLLARS;
    pub const MinContribution: Balance = 1 * CENTS;
    pub const MiningGracePeriod: u64 = 7 * 24 * 3600;
    pub const MinInitP: u32 = 50;
    pub const MiningEnabledByDefault: bool = false;
    pub const MaxPoolWorkers: u32 = 200;
    pub const VerifyPRuntime: bool = true;
    pub const VerifyRelaychainGenesisBlockHash: bool = true;
}

impl pallet_registry::Config for Runtime {
    type Event = Event;
    type AttestationValidator = pallet_registry::IasValidator;
    type UnixTime = Timestamp;
    type VerifyPRuntime = VerifyPRuntime;
    type VerifyRelaychainGenesisBlockHash = VerifyRelaychainGenesisBlockHash;
    type GovernanceOrigin = EnsureRootOrHalfCouncil;
}
impl pallet_mq::Config for Runtime {
    type QueueNotifyConfig = msg_routing::MessageRouteConfig;
    type CallMatcher = MqCallMatcher;
}
impl pallet_mining::Config for Runtime {
    type Event = Event;
    type ExpectedBlockTimeSec = ExpectedBlockTimeSec;
    type MinInitP = MinInitP;
    type Currency = Balances;
    type Randomness = RandomnessCollectiveFlip;
    type OnReward = PhalaStakePool;
    type OnUnbound = PhalaStakePool;
    type OnStopped = PhalaStakePool;
    type OnTreasurySettled = Treasury;
    type UpdateTokenomicOrigin = EnsureRootOrHalfCouncil;
}
impl pallet_stakepool::Config for Runtime {
    type Event = Event;
    type Currency = Balances;
    type MinContribution = MinContribution;
    type GracePeriod = MiningGracePeriod;
    type MiningEnabledByDefault = MiningEnabledByDefault;
    type MaxPoolWorkers = MaxPoolWorkers;
    type OnSlashed = Treasury;
    type MiningSwitchOrigin = EnsureRootOrHalfCouncil;
    type BackfillOrigin = EnsureRootOrHalfCouncil;
}

impl_runtime_apis! {
    impl sp_consensus_aura::AuraApi<Block, AuraId> for Runtime {
        fn slot_duration() -> sp_consensus_aura::SlotDuration {
            sp_consensus_aura::SlotDuration::from_millis(Aura::slot_duration())
        }

        fn authorities() -> Vec<AuraId> {
            Aura::authorities().into_inner()
        }
    }

    impl sp_api::Core<Block> for Runtime {
        fn version() -> RuntimeVersion {
            VERSION
        }

        fn execute_block(block: Block) {
            Executive::execute_block(block)
        }

        fn initialize_block(header: &<Block as BlockT>::Header) {
            Executive::initialize_block(header)
        }
    }

    impl sp_api::Metadata<Block> for Runtime {
        fn metadata() -> OpaqueMetadata {
            OpaqueMetadata::new(Runtime::metadata().into())
        }
    }

    impl sp_block_builder::BlockBuilder<Block> for Runtime {
        fn apply_extrinsic(
            extrinsic: <Block as BlockT>::Extrinsic,
        ) -> ApplyExtrinsicResult {
            Executive::apply_extrinsic(extrinsic)
        }

        fn finalize_block() -> <Block as BlockT>::Header {
            Executive::finalize_block()
        }

        fn inherent_extrinsics(data: sp_inherents::InherentData) -> Vec<<Block as BlockT>::Extrinsic> {
            data.create_extrinsics()
        }

        fn check_inherents(block: Block, data: sp_inherents::InherentData) -> sp_inherents::CheckInherentsResult {
            data.check_extrinsics(&block)
        }
    }

    impl sp_transaction_pool::runtime_api::TaggedTransactionQueue<Block> for Runtime {
        fn validate_transaction(
            source: TransactionSource,
            tx: <Block as BlockT>::Extrinsic,
            block_hash: <Block as BlockT>::Hash,
        ) -> TransactionValidity {
            Executive::validate_transaction(source, tx, block_hash)
        }
    }

    impl sp_offchain::OffchainWorkerApi<Block> for Runtime {
        fn offchain_worker(header: &<Block as BlockT>::Header) {
            Executive::offchain_worker(header)
        }
    }

    impl sp_session::SessionKeys<Block> for Runtime {
        fn generate_session_keys(seed: Option<Vec<u8>>) -> Vec<u8> {
            opaque::SessionKeys::generate(seed)
        }

        fn decode_session_keys(
            encoded: Vec<u8>,
        ) -> Option<Vec<(Vec<u8>, KeyTypeId)>> {
            opaque::SessionKeys::decode_into_raw_public_keys(&encoded)
        }
    }

    impl frame_system_rpc_runtime_api::AccountNonceApi<Block, AccountId, Index> for Runtime {
        fn account_nonce(account: AccountId) -> Index {
            System::account_nonce(account)
        }
    }

    impl pallet_transaction_payment_rpc_runtime_api::TransactionPaymentApi<
        Block,
        Balance,
    > for Runtime {
        fn query_info(uxt: <Block as BlockT>::Extrinsic, len: u32) -> pallet_transaction_payment_rpc_runtime_api::RuntimeDispatchInfo<Balance> {
            TransactionPayment::query_info(uxt, len)
        }
        fn query_fee_details(uxt: <Block as BlockT>::Extrinsic, len: u32) -> pallet_transaction_payment_rpc_runtime_api::FeeDetails<Balance> {
            TransactionPayment::query_fee_details(uxt, len)
        }
    }

    impl pallet_mq_runtime_api::MqApi<Block> for Runtime {
        fn sender_sequence(sender: &phala_types::messaging::MessageOrigin) -> Option<u64> {
            PhalaMq::offchain_ingress(sender)
        }
    }

    impl cumulus_primitives_core::CollectCollationInfo<Block> for Runtime {
        fn collect_collation_info() -> cumulus_primitives_core::CollationInfo {
            ParachainSystem::collect_collation_info()
        }
    }

    #[cfg(feature = "try-runtime")]
    impl frame_try_runtime::TryRuntime<Block> for Runtime {
        fn on_runtime_upgrade() -> (Weight, Weight) {
            log::info!("try-runtime::on_runtime_upgrade khala.");
            // NOTE: intentional unwrap: we don't want to propagate the error backwards, and want to
            // have a backtrace here. If any of the pre/post migration checks fail, we shall stop
            // right here and right now.
            let weight = Executive::try_runtime_upgrade().unwrap();
            (weight, RuntimeBlockWeights::get().max_block)
        }

        fn execute_block_no_check(block: Block) -> Weight {
            Executive::execute_block_no_check(block)
        }
    }

    #[cfg(feature = "runtime-benchmarks")]
    impl frame_benchmarking::Benchmark<Block> for Runtime {
        fn benchmark_metadata(extra: bool) -> (
            Vec<frame_benchmarking::BenchmarkList>,
            Vec<frame_support::traits::StorageInfo>,
        ) {
            use frame_benchmarking::{list_benchmark, Benchmarking, BenchmarkList};
            use frame_support::traits::StorageInfoTrait;

            use frame_system_benchmarking::Pallet as SystemBench;
            use cumulus_pallet_session_benchmarking::Pallet as SessionBench;

            let mut list = Vec::<BenchmarkList>::new();

            list_benchmark!(list, extra, pallet_balances, Balances);
            list_benchmark!(list, extra, pallet_bounties, Bounties);
            list_benchmark!(list, extra, pallet_collective, Council);
            list_benchmark!(list, extra, pallet_collective, TechnicalCommittee);
            list_benchmark!(list, extra, pallet_democracy, Democracy);
            // TODO: assertion failed `failed to submit candidacy`
            list_benchmark!(list, extra, pallet_elections_phragmen, PhragmenElection);
            list_benchmark!(list, extra, pallet_identity, Identity);
            list_benchmark!(list, extra, pallet_membership, TechnicalMembership);
            list_benchmark!(list, extra, pallet_multisig, Multisig);
            list_benchmark!(list, extra, pallet_proxy, Proxy);
            list_benchmark!(list, extra, pallet_scheduler, Scheduler);
            list_benchmark!(list, extra, pallet_session, SessionBench::<Runtime>);
            list_benchmark!(list, extra, frame_system, SystemBench::<Runtime>);
            list_benchmark!(list, extra, pallet_timestamp, Timestamp);
            list_benchmark!(list, extra, pallet_tips, Tips);
            list_benchmark!(list, extra, pallet_treasury, Treasury);
            list_benchmark!(list, extra, pallet_utility, Utility);
            list_benchmark!(list, extra, pallet_vesting, Vesting);
            list_benchmark!(list, extra, pallet_lottery, Lottery);
            // TODO: panic
            list_benchmark!(list, extra, pallet_collator_selection, CollatorSelection);

            let storage_info = AllPalletsWithSystem::storage_info();

            return (list, storage_info)
        }

        fn dispatch_benchmark(
            config: frame_benchmarking::BenchmarkConfig
        ) -> Result<Vec<frame_benchmarking::BenchmarkBatch>, sp_runtime::RuntimeString> {
            use frame_benchmarking::{Benchmarking, BenchmarkBatch, add_benchmark, TrackedStorageKey};

            use frame_system_benchmarking::Pallet as SystemBench;
            impl frame_system_benchmarking::Config for Runtime {}

            use cumulus_pallet_session_benchmarking::Pallet as SessionBench;
            impl cumulus_pallet_session_benchmarking::Config for Runtime {}

            let whitelist: Vec<TrackedStorageKey> = vec![
                // Block Number
                hex_literal::hex!("26aa394eea5630e07c48ae0c9558cef702a5c1b19ab7a04f536c519aca4983ac").to_vec().into(),
                // Total Issuance
                hex_literal::hex!("c2261276cc9d1f8598ea4b6a74b15c2f57c875e4cff74148e4628f264b974c80").to_vec().into(),
                // Execution Phase
                hex_literal::hex!("26aa394eea5630e07c48ae0c9558cef7ff553b5a9862a516939d82b3d3d8661a").to_vec().into(),
                // Event Count
                hex_literal::hex!("26aa394eea5630e07c48ae0c9558cef70a98fdbe9ce6c55837576c60c7af3850").to_vec().into(),
                // System Events
                hex_literal::hex!("26aa394eea5630e07c48ae0c9558cef780d41e5e16056765bc8461851072c9d7").to_vec().into(),
                // Treasury Account
                hex_literal::hex!("26aa394eea5630e07c48ae0c9558cef7b99d880ec681799c0cf30e8886371da95ecffd7b6c0f78751baa9d281e0bfa3a6d6f646c70792f74727372790000000000000000000000000000000000000000").to_vec().into(),
            ];

            let mut batches = Vec::<BenchmarkBatch>::new();
            let params = (&config, &whitelist);

            add_benchmark!(params, batches, pallet_balances, Balances);
            add_benchmark!(params, batches, pallet_bounties, Bounties);
            add_benchmark!(params, batches, pallet_collective, Council);
            add_benchmark!(params, batches, pallet_collective, TechnicalCommittee);
            add_benchmark!(params, batches, pallet_democracy, Democracy);
            // TODO: assertion failed `failed to submit candidacy`
            add_benchmark!(params, batches, pallet_elections_phragmen, PhragmenElection);
            add_benchmark!(params, batches, pallet_identity, Identity);
            add_benchmark!(params, batches, pallet_membership, TechnicalMembership);
            add_benchmark!(params, batches, pallet_multisig, Multisig);
            add_benchmark!(params, batches, pallet_proxy, Proxy);
            add_benchmark!(params, batches, pallet_scheduler, Scheduler);
            add_benchmark!(params, batches, pallet_session, SessionBench::<Runtime>);
            add_benchmark!(params, batches, frame_system, SystemBench::<Runtime>);
            add_benchmark!(params, batches, pallet_timestamp, Timestamp);
            add_benchmark!(params, batches, pallet_tips, Tips);
            add_benchmark!(params, batches, pallet_treasury, Treasury);
            add_benchmark!(params, batches, pallet_utility, Utility);
            add_benchmark!(params, batches, pallet_vesting, Vesting);
            add_benchmark!(params, batches, pallet_lottery, Lottery);
            // TODO: panic
            add_benchmark!(params, batches, pallet_collator_selection, CollatorSelection);

            if batches.is_empty() { return Err("Benchmark not found for this pallet.".into()) }
            Ok(batches)
        }
    }
}

struct CheckInherents;

impl cumulus_pallet_parachain_system::CheckInherents<Block> for CheckInherents {
    fn check_inherents(
        block: &Block,
        relay_state_proof: &cumulus_pallet_parachain_system::RelayChainStateProof,
    ) -> sp_inherents::CheckInherentsResult {
        let relay_chain_slot = relay_state_proof
            .read_slot()
            .expect("Could not read the relay chain slot from the proof");

        let inherent_data =
            cumulus_primitives_timestamp::InherentDataProvider::from_relay_chain_slot_and_duration(
                relay_chain_slot,
                sp_std::time::Duration::from_secs(6),
            )
            .create_inherent_data()
            .expect("Could not create the timestamp inherent data");

        inherent_data.check_extrinsics(&block)
    }
}

cumulus_pallet_parachain_system::register_validate_block! {
    Runtime = Runtime,
    BlockExecutor = cumulus_pallet_aura_ext::BlockExecutor::<Runtime, Executive>,
    CheckInherents = CheckInherents,
}<|MERGE_RESOLUTION|>--- conflicted
+++ resolved
@@ -85,12 +85,7 @@
 pub use parachains_common::*;
 
 pub use phala_pallets::{pallet_mining, pallet_mq, pallet_registry, pallet_stakepool};
-
-<<<<<<< HEAD
-pub use xtransfer_pallets::{pallet_assets_wrapper, pallet_bridge, pallet_bridge_transfer, pallet_xcm_transfer::XcmTransact};
-=======
 pub use xtransfer_pallets::{pallet_assets_wrapper, pallet_bridge, pallet_bridge_transfer};
->>>>>>> 0ce95154
 
 #[cfg(any(feature = "std", test))]
 pub use frame_system::Call as SystemCall;
@@ -199,8 +194,6 @@
         // Monetary stuff
         Balances: pallet_balances::{Pallet, Call, Storage, Config<T>, Event<T>} = 40,
         TransactionPayment: pallet_transaction_payment::{Pallet, Storage} = 41,
-        Assets: pallet_assets::{Pallet, Call, Storage, Event<T>} = 42,
-        AssetsWrapper: pallet_assets_wrapper::{Pallet, Call, Storage, Event<T>} = 43,
 
         // Collator support. the order of these 5 are important and shall not change.
         Authorship: pallet_authorship::{Pallet, Call, Storage} = 50,
@@ -1016,11 +1009,7 @@
 impl pallet_bridge_transfer::Config for Runtime {
     type Event = Event;
     type AssetsWrapper = AssetsWrapper;
-<<<<<<< HEAD
     type BalanceConverter = pallet_assets::BalanceToAssetBalance<Balances, Runtime, ConvertInto>;
-=======
-    type BalanceConverter = pallet_assets::BalanceToAssetBalance::<Balances, Runtime, ConvertInto>;
->>>>>>> 0ce95154
     type BridgeOrigin = pallet_bridge::EnsureBridge<Runtime>;
     type Currency = Balances;
     type XcmTransactor = ();
