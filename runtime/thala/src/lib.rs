// Copyright (C) 2021 HashForest Technology Pte. Ltd.
// SPDX-License-Identifier: Apache-2.0

// Licensed under the Apache License, Version 2.0 (the "License");
// you may not use this file except in compliance with the License.
// You may obtain a copy of the License at
//
//     http://www.apache.org/licenses/LICENSE-2.0
//
// Unless required by applicable law or agreed to in writing, software
// distributed under the License is distributed on an "AS IS" BASIS,
// WITHOUT WARRANTIES OR CONDITIONS OF ANY KIND, either express or implied.
// See the License for the specific language governing permissions and
// limitations under the License.

//! Thala runtime.

#![cfg_attr(not(feature = "std"), no_std)]
// `construct_runtime!` does a lot of recursion and requires us to increase the limit to 256.
#![recursion_limit = "256"]
#![allow(clippy::identity_op)]

// Make the WASM binary available.
#[cfg(all(feature = "std", feature = "include-wasm"))]
include!(concat!(env!("OUT_DIR"), "/wasm_binary.rs"));

/// Wasm binary unwrapped. If built with `SKIP_WASM_BUILD`, the function panics.
#[cfg(feature = "std")]
pub fn wasm_binary_unwrap() -> &'static [u8] {
    WASM_BINARY.expect(
        "Development wasm binary is not available. This means the client is \
        built with `SKIP_WASM_BUILD` flag and it is only usable for \
        production chains. Please rebuild with the flag disabled.",
    )
}

// Defaults helpers used in chain spec
pub mod defaults;

// Constant values used within the runtime.
pub mod constants;
use constants::{
    currency::*,
    fee::{pha_per_second, WeightToFee},
};

mod migrations;
mod msg_routing;

use codec::{Decode, Encode, MaxEncodedLen};
use cumulus_pallet_parachain_system::RelayNumberStrictlyIncreases;
use sp_api::impl_runtime_apis;
use sp_core::{crypto::KeyTypeId, OpaqueMetadata};
use sp_runtime::{
    create_runtime_str, generic, impl_opaque_keys,
    traits::{AccountIdConversion, AccountIdLookup, Block as BlockT, ConvertInto},
    transaction_validity::{TransactionSource, TransactionValidity},
    ApplyExtrinsicResult, DispatchError, FixedPointNumber, Perbill, Percent, Permill, Perquintill,
};
use sp_std::{collections::btree_set::BTreeSet, prelude::*};
#[cfg(feature = "std")]
use sp_version::NativeVersion;
use sp_version::RuntimeVersion;
use static_assertions::const_assert;

// A few exports that help ease life for downstream crates.
pub use frame_support::{
    construct_runtime, match_types, parameter_types,
    traits::{
        tokens::nonfungibles::*, AsEnsureOriginWithArg, ConstU32, Contains, Currency,
        EitherOfDiverse, EqualPrivilegeOnly, Everything, Imbalance, InstanceFilter, IsInVec,
        KeyOwnerProofSystem, LockIdentifier, Nothing, OnUnbalanced, Randomness, U128CurrencyToVote,
    },
    weights::{
        constants::{BlockExecutionWeight, ExtrinsicBaseWeight, RocksDbWeight, WEIGHT_PER_SECOND},
        ConstantMultiplier, IdentityFee, Weight,
    },
    dispatch::DispatchClass,
    BoundedVec, PalletId, RuntimeDebug, StorageValue,
};

use frame_system::{
    limits::{BlockLength, BlockWeights},
    EnsureRoot, EnsureSigned,
};

use pallet_xcm::XcmPassthrough;
use polkadot_parachain::primitives::Sibling;
use xcm::latest::{prelude::*, Weight as XCMWeight};
use xcm_builder::{
    AccountId32Aliases, AllowKnownQueryResponses, AllowSubscriptionsFrom,
    AllowTopLevelPaidExecutionFrom, CurrencyAdapter, EnsureXcmOrigin, FixedWeightBounds,
    FungiblesAdapter, LocationInverter, ParentIsPreset, RelayChainAsNative,
    SiblingParachainAsNative, SiblingParachainConvertsVia, SignedAccountId32AsNative,
    SignedToAccountId32, SovereignSignedViaLocation, TakeWeightCredit,
};
use xcm_executor::{Config, XcmExecutor};

use pallet_rmrk_core::{CollectionInfoOf, InstanceInfoOf, PropertyInfoOf, ResourceInfoOf};
use pallet_rmrk_equip::{BaseInfoOf, BoundedThemeOf, PartTypeOf};
use rmrk_traits::{primitives::*, NftChild};

pub use parachains_common::{rmrk_core, rmrk_equip, uniques, Index, *};

pub use pallet_phala_world::{pallet_pw_incubation, pallet_pw_nft_sale};
pub use phala_pallets::{pallet_fat, pallet_mining, pallet_mq, pallet_registry, pallet_stakepool};
pub use subbridge_pallets::{
    chainbridge, dynamic_trader::DynamicWeightTrader, fungible_adapter::XTransferAdapter, helper,
    xcmbridge, xtransfer,
};

#[cfg(any(feature = "std", test))]
pub use frame_system::Call as SystemCall;
#[cfg(any(feature = "std", test))]
pub use pallet_balances::Call as BalancesCall;
#[cfg(any(feature = "std", test))]
pub use pallet_sudo::Call as SudoCall;
#[cfg(any(feature = "std", test))]
pub use pallet_timestamp::Call as TimestampCall;
#[cfg(any(feature = "std", test))]
pub use sp_runtime::BuildStorage;

/// Opaque types. These are used by the CLI to instantiate machinery that don't need to know
/// the specifics of the runtime. They can then be made to be agnostic over specific formats
/// of data like extrinsics, allowing for them to continue syncing the network through upgrades
/// to even the core data structures.
pub mod opaque {
    use super::*;
    pub use sp_runtime::OpaqueExtrinsic as UncheckedExtrinsic;

    /// Opaque block header type.
    pub type Header = generic::Header<BlockNumber, Hasher>;
    /// Opaque block type.
    pub type Block = generic::Block<Header, UncheckedExtrinsic>;
    /// Opaque block identifier type.
    pub type BlockId = generic::BlockId<Block>;

    impl_opaque_keys! {
        pub struct SessionKeys {
            pub aura: Aura,
        }
    }
}

/// This runtime version.
#[sp_version::runtime_version]
pub const VERSION: RuntimeVersion = RuntimeVersion {
    spec_name: create_runtime_str!("thala"),
    impl_name: create_runtime_str!("thala"),
    authoring_version: 1,
    spec_version: 1186,
    impl_version: 0,
    apis: RUNTIME_API_VERSIONS,
    transaction_version: 5,
    state_version: 0,
};

/// The version information used to identify this runtime when compiled natively.
#[cfg(feature = "std")]
pub fn native_version() -> NativeVersion {
    NativeVersion {
        runtime_version: VERSION,
        can_author_with: Default::default(),
    }
}

/// The address format for describing accounts.
pub type Address = sp_runtime::MultiAddress<AccountId, ()>;
/// Block type as expected by this runtime.
pub type Block = generic::Block<Header, UncheckedExtrinsic>;
/// A Block signed with a Justification
pub type SignedBlock = generic::SignedBlock<Block>;
/// BlockId type as expected by this runtime.
pub type BlockId = generic::BlockId<Block>;
/// The SignedExtension to the basic transaction logic.
pub type SignedExtra = (
    frame_system::CheckNonZeroSender<Runtime>,
    frame_system::CheckSpecVersion<Runtime>,
    frame_system::CheckTxVersion<Runtime>,
    frame_system::CheckGenesis<Runtime>,
    frame_system::CheckEra<Runtime>,
    frame_system::CheckNonce<Runtime>,
    frame_system::CheckWeight<Runtime>,
    pallet_mq::CheckMqSequence<Runtime>,
    pallet_transaction_payment::ChargeTransactionPayment<Runtime>,
);
/// Unchecked extrinsic type as expected by this runtime.
pub type UncheckedExtrinsic = generic::UncheckedExtrinsic<Address, RuntimeCall, Signature, SignedExtra>;
/// Extrinsic type that has already been checked.
pub type CheckedExtrinsic = generic::CheckedExtrinsic<AccountId, RuntimeCall, SignedExtra>;
/// Executive: handles dispatch to the various modules.
pub type Executive = frame_executive::Executive<
    Runtime,
    Block,
    frame_system::ChainContext<Runtime>,
    Runtime,
    AllPalletsWithSystem,
    (),
>;

type EnsureRootOrHalfCouncil = EitherOfDiverse<
    EnsureRoot<AccountId>,
    pallet_collective::EnsureProportionMoreThan<AccountId, CouncilCollective, 1, 2>,
>;

construct_runtime! {
    pub enum Runtime where
        Block = Block,
        NodeBlock = opaque::Block,
        UncheckedExtrinsic = UncheckedExtrinsic,
    {
        // System support stuff
        System: frame_system::{Pallet, Call, Config, Storage, Event<T>} = 0,
        Timestamp: pallet_timestamp::{Pallet, Call, Storage, Inherent} = 1,
        RandomnessCollectiveFlip: pallet_randomness_collective_flip::{Pallet, Storage} = 2,
        Utility: pallet_utility::{Pallet, Call, Event} = 3,
        Multisig: pallet_multisig::{Pallet, Call, Storage, Event<T>} = 4,
        Proxy: pallet_proxy::{Pallet, Call, Storage, Event<T>} = 5,
        Vesting: pallet_vesting::{Pallet, Call, Storage, Event<T>, Config<T>} = 6,
        Scheduler: pallet_scheduler::{Pallet, Call, Storage, Event<T>} = 7,
        Preimage: pallet_preimage::{Pallet, Call, Storage, Event<T>} = 8,

        // Parachain staff
        ParachainInfo: pallet_parachain_info::{Pallet, Storage, Config} = 20,
        ParachainSystem: cumulus_pallet_parachain_system::{Pallet, Call, Config, Storage, Inherent, Event<T>, ValidateUnsigned} = 21,

        // XCM helpers
        XcmpQueue: cumulus_pallet_xcmp_queue::{Pallet, Call, Storage, Event<T>} = 30,
        CumulusXcm: cumulus_pallet_xcm::{Pallet, Event<T>, Origin} = 31,
        DmpQueue: cumulus_pallet_dmp_queue::{Pallet, Call, Storage, Event<T>} = 32,
        PolkadotXcm: pallet_xcm::{Pallet, Storage, Call, Event<T>, Origin, Config} = 33,

        // Monetary stuff
        Balances: pallet_balances::{Pallet, Call, Storage, Config<T>, Event<T>} = 40,
        TransactionPayment: pallet_transaction_payment::{Pallet, Storage, Event<T>} = 41,

        // Collator support. the order of these 5 are important and shall not change.
        Authorship: pallet_authorship::{Pallet, Call, Storage} = 50,
        CollatorSelection: pallet_collator_selection::{Pallet, Call, Storage, Event<T>, Config<T>} = 51,
        Session: pallet_session::{Pallet, Call, Storage, Event, Config<T>} = 52,
        Aura: pallet_aura::{Pallet, Storage, Config<T>} = 53,
        AuraExt: cumulus_pallet_aura_ext::{Pallet, Storage, Config} = 54,

        // Governance
        Identity: pallet_identity::{Pallet, Call, Storage, Event<T>} = 60,
        Democracy: pallet_democracy::{Pallet, Call, Storage, Config<T>, Event<T>} = 61,
        Council: pallet_collective::<Instance1>::{Pallet, Call, Storage, Origin<T>, Event<T>, Config<T>} = 62,
        Treasury: pallet_treasury::{Pallet, Call, Storage, Config, Event<T>} = 63,
        Bounties: pallet_bounties::{Pallet, Call, Storage, Event<T>} = 64,
        Lottery: pallet_lottery::{Pallet, Call, Storage, Event<T>} = 65,
        TechnicalCommittee: pallet_collective::<Instance2>::{Pallet, Call, Storage, Origin<T>, Event<T>, Config<T>} = 66,
        TechnicalMembership: pallet_membership::<Instance1>::{Pallet, Call, Storage, Event<T>, Config<T>} = 67,
        PhragmenElection: pallet_elections_phragmen::{Pallet, Call, Storage, Event<T>, Config<T>} = 68,
        Tips: pallet_tips::{Pallet, Call, Storage, Event<T>} = 69,
        ChildBounties: pallet_child_bounties::{Pallet, Call, Storage, Event<T>} = 70,

        // Main, starts from 80

        // Bridges
        ChainBridge: chainbridge::{Pallet, Call, Storage, Event<T>} = 80,
        XcmBridge: xcmbridge::{Pallet, Event<T>, Storage} = 81,
        XTransfer: xtransfer::{Pallet, Call, Storage, Event<T>} = 82,

        // Phala
        PhalaMq: pallet_mq::{Pallet, Call, Storage} = 85,
        PhalaRegistry: pallet_registry::{Pallet, Call, Event<T>, Storage, Config<T>} = 86,
        PhalaMining: pallet_mining::{Pallet, Call, Event<T>, Storage, Config} = 87,
        PhalaStakePool: pallet_stakepool::{Pallet, Call, Event<T>, Storage} = 88,
        Assets: pallet_assets::{Pallet, Call, Storage, Event<T>} = 89,
        AssetsRegistry: assets_registry::{Pallet, Call, Storage, Event<T>} = 90,
        PhalaFatContracts: pallet_fat::{Pallet, Call, Event<T>, Storage} = 91,

        Sudo: pallet_sudo::{Pallet, Call, Storage, Config<T>, Event<T>} = 99,
        // `OTT` was used in Khala, we avoid to use the index
        // PhalaOneshotTransfer: pallet_ott::{Pallet, Call, Event<T>, Storage} = 100,

        // Phala World
        Uniques: pallet_uniques::{Pallet, Call, Storage, Event<T>} = 101,
        RmrkCore: pallet_rmrk_core::{Pallet, Call, Event<T>, Storage} = 102,
        RmrkEquip: pallet_rmrk_equip::{Pallet, Call, Event<T>, Storage} = 103,
        RmrkMarket: pallet_rmrk_market::{Pallet, Call, Storage, Event<T>} = 104,
        PWNftSale: pallet_pw_nft_sale::{Pallet, Call, Storage, Event<T>} = 105,
        PWIncubation: pallet_pw_incubation::{Pallet, Call, Storage, Event<T>} = 106,
    }
}

pub struct BaseCallFilter;
impl Contains<RuntimeCall> for BaseCallFilter {
    fn contains(call: &RuntimeCall) -> bool {
        if let RuntimeCall::PolkadotXcm(xcm_method) = call {
            return match xcm_method {
                pallet_xcm::Call::execute { .. }
                | pallet_xcm::Call::teleport_assets { .. }
                | pallet_xcm::Call::reserve_transfer_assets { .. }
                | pallet_xcm::Call::limited_reserve_transfer_assets { .. }
                | pallet_xcm::Call::limited_teleport_assets { .. }
                | pallet_xcm::Call::__Ignore { .. } => false,
                pallet_xcm::Call::force_xcm_version { .. }
                | pallet_xcm::Call::force_default_xcm_version { .. }
                | pallet_xcm::Call::force_subscribe_version_notify { .. }
                | pallet_xcm::Call::force_unsubscribe_version_notify { .. }
                | pallet_xcm::Call::send { .. } => true,
            };
        }

        if let RuntimeCall::Assets(assets_method) = call {
            return match assets_method {
                pallet_assets::Call::create { .. }
                | pallet_assets::Call::force_create { .. }
                | pallet_assets::Call::set_metadata { .. }
                | pallet_assets::Call::force_set_metadata { .. }
                | pallet_assets::Call::__Ignore { .. } => false,
                _ => true,
            };
        }

        if let RuntimeCall::Uniques(uniques_method) = call {
            return match uniques_method {
                pallet_uniques::Call::freeze { .. }
                | pallet_uniques::Call::thaw { .. }
                | pallet_uniques::Call::set_team { .. }
                | pallet_uniques::Call::set_accept_ownership { .. }
                | pallet_uniques::Call::__Ignore { .. } => true,
                _ => false,
            };
        }

        if let RuntimeCall::RmrkCore(rmrk_core_method) = call {
            return match rmrk_core_method {
                pallet_rmrk_core::Call::change_collection_issuer { .. }
                | pallet_rmrk_core::Call::add_basic_resource { .. }
                | pallet_rmrk_core::Call::accept_resource { .. }
                | pallet_rmrk_core::Call::remove_resource { .. }
                | pallet_rmrk_core::Call::accept_resource_removal { .. }
                | pallet_rmrk_core::Call::send { .. }
                | pallet_rmrk_core::Call::__Ignore { .. } => true,
                _ => false,
            };
        }

        matches!(
            call,
            RuntimeCall::Sudo { .. } |
            // System
            RuntimeCall::System { .. } | RuntimeCall::Timestamp { .. } | RuntimeCall::Utility { .. } |
            RuntimeCall::Multisig { .. } | RuntimeCall::Proxy { .. } | RuntimeCall::Scheduler { .. } |
            RuntimeCall::Vesting { .. } | RuntimeCall::Preimage { .. } |
            // Parachain
            RuntimeCall::ParachainSystem { .. } |
            // Monetary
            RuntimeCall::AssetsRegistry { .. } |
            RuntimeCall::Balances { .. }  |
            RuntimeCall::ChainBridge { .. } |
            RuntimeCall::XTransfer { .. } |
            // Collator
            RuntimeCall::Authorship(_) | RuntimeCall::CollatorSelection(_) | RuntimeCall::Session(_) |
            // XCM
            RuntimeCall::XcmpQueue { .. } |
            RuntimeCall::DmpQueue { .. } |
            // Governance
            RuntimeCall::Identity { .. } | RuntimeCall::Treasury { .. } |
            RuntimeCall::Democracy { .. } | RuntimeCall::PhragmenElection { .. } |
            RuntimeCall::Council { .. } | RuntimeCall::TechnicalCommittee { .. } | RuntimeCall::TechnicalMembership { .. } |
            RuntimeCall::Bounties { .. } | RuntimeCall::ChildBounties { .. } |
            RuntimeCall::Lottery { .. } | RuntimeCall::Tips { .. } |
            // Phala
            RuntimeCall::PhalaMq { .. } | RuntimeCall::PhalaRegistry { .. } |
            RuntimeCall::PhalaMining { .. } | RuntimeCall::PhalaStakePool { .. } |
            // Phala World
<<<<<<< HEAD
            Call::PWNftSale { .. } | Call::PWIncubation { .. }
=======
            RuntimeCall::RmrkMarket { .. } | RuntimeCall::PWNftSale { .. } | RuntimeCall::PWIncubation { .. }
>>>>>>> 7d9d23e0
        )
    }
}

parameter_types! {
    pub const BlockHashCount: BlockNumber = 1200; // mortal tx can be valid up to 4 hour after signing
    pub const Version: RuntimeVersion = VERSION;
    pub RuntimeBlockLength: BlockLength =
        BlockLength::max_with_normal_ratio(5 * 1024 * 1024, NORMAL_DISPATCH_RATIO);
    pub RuntimeBlockWeights: BlockWeights = BlockWeights::builder()
        .base_block(BlockExecutionWeight::get())
        .for_class(DispatchClass::all(), |weights| {
            weights.base_extrinsic = ExtrinsicBaseWeight::get();
        })
        .for_class(DispatchClass::Normal, |weights| {
            weights.max_total = Some(NORMAL_DISPATCH_RATIO * MAXIMUM_BLOCK_WEIGHT);
        })
        .for_class(DispatchClass::Operational, |weights| {
            weights.max_total = Some(MAXIMUM_BLOCK_WEIGHT);
            // Operational transactions have some extra reserved space, so that they
            // are included even if block reached `MAXIMUM_BLOCK_WEIGHT`.
            weights.reserved = Some(
                MAXIMUM_BLOCK_WEIGHT - NORMAL_DISPATCH_RATIO * MAXIMUM_BLOCK_WEIGHT
            );
        })
        .avg_block_initialization(AVERAGE_ON_INITIALIZE_RATIO)
        .build_or_panic();
    pub const SS58Prefix: u16 = 30;
}

impl frame_system::Config for Runtime {
    /// The identifier used to distinguish between accounts.
    type AccountId = AccountId;
    /// The aggregated dispatch type that is available for extrinsics.
    type RuntimeCall = RuntimeCall;
    /// The lookup mechanism to get account ID from whatever is passed in dispatchers.
    type Lookup = AccountIdLookup<AccountId, ()>;
    /// The index type for storing how many extrinsics an account has signed.
    type Index = Index;
    /// The index type for blocks.
    type BlockNumber = BlockNumber;
    /// The type for hashing blocks and tries.
    type Hash = Hash;
    /// The hashing algorithm used.
    type Hashing = Hasher;
    /// The header type.
    type Header = Header;
    /// The ubiquitous event type.
    type RuntimeEvent = RuntimeEvent;
    /// The ubiquitous origin type.
    type RuntimeOrigin = RuntimeOrigin;
    /// Maximum number of block number to block hash mappings to keep (oldest pruned first).
    type BlockHashCount = BlockHashCount;
    /// Runtime version.
    type Version = Version;
    /// Converts a module to an index of this module in the runtime.
    type PalletInfo = PalletInfo;
    type AccountData = pallet_balances::AccountData<Balance>;
    type OnNewAccount = ();
    type OnKilledAccount = ();
    type DbWeight = RocksDbWeight;
    type BaseCallFilter = BaseCallFilter;
    type SystemWeightInfo = frame_system::weights::SubstrateWeight<Runtime>;
    type BlockWeights = RuntimeBlockWeights;
    type BlockLength = RuntimeBlockLength;
    type SS58Prefix = SS58Prefix;
    type OnSetCode = cumulus_pallet_parachain_system::ParachainSetCode<Self>;
    type MaxConsumers = frame_support::traits::ConstU32<16>;
}

impl pallet_randomness_collective_flip::Config for Runtime {}

impl pallet_utility::Config for Runtime {
    type RuntimeEvent = RuntimeEvent;
    type RuntimeCall = RuntimeCall;
    type PalletsOrigin = OriginCaller;
    type WeightInfo = pallet_utility::weights::SubstrateWeight<Runtime>;
}

parameter_types! {
    // One storage item; key size is 32; value is size 4+4+16+32 bytes = 56 bytes.
    pub const DepositBase: Balance = deposit(1, 88);
    // Additional storage item size of 32 bytes.
    pub const DepositFactor: Balance = deposit(0, 32);
    pub const MaxSignatories: u16 = 100;
}

impl pallet_multisig::Config for Runtime {
    type RuntimeEvent = RuntimeEvent;
    type RuntimeCall = RuntimeCall;
    type Currency = Balances;
    type DepositBase = DepositBase;
    type DepositFactor = DepositFactor;
    type MaxSignatories = MaxSignatories;
    type WeightInfo = pallet_multisig::weights::SubstrateWeight<Runtime>;
}

parameter_types! {
    // One storage item; key size 32, value size 8; .
    pub const ProxyDepositBase: Balance = deposit(1, 40);
    // Additional storage item size of 33 bytes.
    pub const ProxyDepositFactor: Balance = deposit(0, 33);
    pub const MaxProxies: u16 = 32;
    // One storage item; key size 32, value size 16
    pub const AnnouncementDepositBase: Balance = deposit(1, 48);
    pub const AnnouncementDepositFactor: Balance = deposit(0, 66);
    pub const MaxPending: u16 = 32;
}

/// The type used to represent the kinds of proxying allowed.
#[derive(
    Copy,
    Clone,
    Eq,
    PartialEq,
    Ord,
    PartialOrd,
    Encode,
    Decode,
    RuntimeDebug,
    MaxEncodedLen,
    scale_info::TypeInfo,
)]
pub enum ProxyType {
    /// Fully permissioned proxy. Can execute any call on behalf of _proxied_.
    Any,
    /// Can execute any call that does not transfer funds, including asset transfers.
    NonTransfer,
    /// Proxy with the ability to reject time-delay proxy announcements.
    CancelProxy,
    /// Governance
    Governance,
    /// Collator selection proxy. Can execute calls related to collator selection mechanism.
    Collator,
    /// Stake pool manager
    StakePoolManager,
}

impl Default for ProxyType {
    fn default() -> Self {
        Self::Any
    }
}
impl InstanceFilter<RuntimeCall> for ProxyType {
    fn filter(&self, c: &RuntimeCall) -> bool {
        match self {
            ProxyType::Any => true,
            ProxyType::NonTransfer => matches!(
                c,
                RuntimeCall::System { .. }
                    | RuntimeCall::Timestamp { .. }
                    | RuntimeCall::Session { .. }
                    | RuntimeCall::Democracy { .. }
                    | RuntimeCall::Council { .. }
                    | RuntimeCall::PhragmenElection { .. }
                    | RuntimeCall::TechnicalCommittee { .. }
                    | RuntimeCall::TechnicalMembership { .. }
                    | RuntimeCall::Treasury { .. }
                    | RuntimeCall::Bounties { .. }
                    | RuntimeCall::Tips { .. }
                    | RuntimeCall::Utility { .. }
                    | RuntimeCall::Identity { .. }
                    | RuntimeCall::Vesting(pallet_vesting::Call::vest { .. })
                    | RuntimeCall::Vesting(pallet_vesting::Call::vest_other { .. })
                    | RuntimeCall::Scheduler { .. }
                    | RuntimeCall::Proxy { .. }
                    | RuntimeCall::Multisig { .. }
            ),
            ProxyType::CancelProxy => matches!(
                c,
                RuntimeCall::Proxy(pallet_proxy::Call::reject_announcement { .. })
                    | RuntimeCall::Utility { .. }
                    | RuntimeCall::Multisig { .. }
            ),
            ProxyType::Governance => matches!(
                c,
                RuntimeCall::Democracy { .. }
                    | RuntimeCall::PhragmenElection { .. }
                    | RuntimeCall::Council { .. }
                    | RuntimeCall::TechnicalCommittee { .. }
                    | RuntimeCall::Treasury { .. }
                    | RuntimeCall::Utility { .. }
                    | RuntimeCall::Bounties { .. }
                    | RuntimeCall::Tips { .. }
                    | RuntimeCall::Lottery { .. }
            ),
            ProxyType::Collator => matches!(
                c,
                RuntimeCall::CollatorSelection { .. } | RuntimeCall::Utility { .. } | RuntimeCall::Multisig { .. }
            ),
            ProxyType::StakePoolManager => matches!(
                c,
                RuntimeCall::Utility { .. }
                    | RuntimeCall::PhalaStakePool(pallet_stakepool::Call::add_worker { .. })
                    | RuntimeCall::PhalaStakePool(pallet_stakepool::Call::remove_worker { .. })
                    | RuntimeCall::PhalaStakePool(pallet_stakepool::Call::start_mining { .. })
                    | RuntimeCall::PhalaStakePool(pallet_stakepool::Call::stop_mining { .. })
                    | RuntimeCall::PhalaStakePool(pallet_stakepool::Call::restart_mining { .. })
                    | RuntimeCall::PhalaStakePool(pallet_stakepool::Call::reclaim_pool_worker { .. })
                    | RuntimeCall::PhalaStakePool(pallet_stakepool::Call::create { .. })
                    | RuntimeCall::PhalaRegistry(pallet_registry::Call::register_worker { .. })
                    | RuntimeCall::PhalaMq(pallet_mq::Call::sync_offchain_message { .. })
            ),
        }
    }
    fn is_superset(&self, o: &Self) -> bool {
        match (self, o) {
            (x, y) if x == y => true,
            (ProxyType::Any, _) => true,
            (_, ProxyType::Any) => false,
            (ProxyType::NonTransfer, _) => true,
            _ => false,
        }
    }
}

impl pallet_proxy::Config for Runtime {
    type RuntimeEvent = RuntimeEvent;
    type RuntimeCall = RuntimeCall;
    type Currency = Balances;
    type ProxyType = ProxyType;
    type ProxyDepositBase = ProxyDepositBase;
    type ProxyDepositFactor = ProxyDepositFactor;
    type MaxProxies = MaxProxies;
    type WeightInfo = pallet_proxy::weights::SubstrateWeight<Runtime>;
    type MaxPending = MaxPending;
    type CallHasher = Hasher;
    type AnnouncementDepositBase = AnnouncementDepositBase;
    type AnnouncementDepositFactor = AnnouncementDepositFactor;
}

parameter_types! {
    pub MaximumSchedulerWeight: Weight = Perbill::from_percent(80) *
        RuntimeBlockWeights::get().max_block;
    pub const MaxScheduledPerBlock: u32 = 50;
    // Retry a scheduled item every 10 blocks (1 minute) until the preimage exists.
    pub const NoPreimagePostponement: Option<u32> = Some(10);
}

impl pallet_scheduler::Config for Runtime {
    type RuntimeEvent = RuntimeEvent;
    type RuntimeOrigin = RuntimeOrigin;
    type PalletsOrigin = OriginCaller;
    type RuntimeCall = RuntimeCall;
    type MaximumWeight = MaximumSchedulerWeight;
    type ScheduleOrigin = EnsureRootOrHalfCouncil;
    type MaxScheduledPerBlock = MaxScheduledPerBlock;
    type WeightInfo = pallet_scheduler::weights::SubstrateWeight<Runtime>;
    type OriginPrivilegeCmp = EqualPrivilegeOnly;
    type PreimageProvider = Preimage;
    type NoPreimagePostponement = NoPreimagePostponement;
}

parameter_types! {
    pub const PreimageMaxSize: u32 = 4096 * 1024;
    pub const PreimageBaseDeposit: Balance = 1 * DOLLARS;
    // One cent: $10,000 / MB
    pub const PreimageByteDeposit: Balance = 1 * CENTS;
}

impl pallet_preimage::Config for Runtime {
    type WeightInfo = pallet_preimage::weights::SubstrateWeight<Runtime>;
    type RuntimeEvent = RuntimeEvent;
    type Currency = Balances;
    type ManagerOrigin = EnsureRoot<AccountId>;
    type MaxSize = PreimageMaxSize;
    type BaseDeposit = PreimageBaseDeposit;
    type ByteDeposit = PreimageByteDeposit;
}

parameter_types! {
    pub const MinimumPeriod: u64 = SLOT_DURATION / 2;
}

impl pallet_timestamp::Config for Runtime {
    /// A timestamp: milliseconds since the unix epoch.
    type Moment = u64;
    type OnTimestampSet = ();
    type MinimumPeriod = MinimumPeriod;
    type WeightInfo = pallet_timestamp::weights::SubstrateWeight<Runtime>;
}

parameter_types! {
    pub const ExistentialDeposit: Balance = 1 * CENTS; // 0.01 PHA
    // For weight estimation, we assume that the most locks on an individual account will be 50.
    // This number may need to be adjusted in the future if this assumption no longer holds true.
    pub const MaxLocks: u32 = 50;
    pub const MaxReserves: u32 = 50;
}

impl pallet_balances::Config for Runtime {
    type MaxLocks = MaxLocks;
    type MaxReserves = MaxReserves;
    type ReserveIdentifier = [u8; 8];
    type Balance = Balance;
    type DustRemoval = ();
    type RuntimeEvent = RuntimeEvent;
    type ExistentialDeposit = ExistentialDeposit;
    type AccountStore = frame_system::Pallet<Runtime>;
    type WeightInfo = pallet_balances::weights::SubstrateWeight<Runtime>;
}

parameter_types! {
    pub const AssetDeposit: Balance = 1 * CENTS; // 1 CENTS deposit to create asset
    pub const ApprovalDeposit: Balance = 1 * CENTS;
    pub const AssetsStringLimit: u32 = 50;
    pub const AssetAccountDeposit: u128 = 1 * DOLLARS;
    /// Key = 32 bytes, Value = 36 bytes (32+1+1+1+1)
    // https://github.com/paritytech/substrate/blob/069917b/frame/assets/src/lib.rs#L257L271
    pub const MetadataDepositBase: Balance = deposit(1, 68);
    pub const MetadataDepositPerByte: Balance = deposit(0, 1);
}

impl pallet_assets::Config for Runtime {
    type RuntimeEvent = RuntimeEvent;
    type Balance = Balance;
    type AssetId = u32;
    type Currency = Balances;
    type ForceOrigin = EnsureRoot<AccountId>;
    type AssetDeposit = AssetDeposit;
    type AssetAccountDeposit = AssetAccountDeposit;
    type MetadataDepositBase = MetadataDepositBase;
    type MetadataDepositPerByte = MetadataDepositPerByte;
    type ApprovalDeposit = ApprovalDeposit;
    type StringLimit = AssetsStringLimit;
    type Freezer = ();
    type Extra = ();
    type WeightInfo = pallet_assets::weights::SubstrateWeight<Runtime>;
}

parameter_types! {
    pub const TransactionByteFee: Balance = 1 * MILLICENTS;
    pub const TargetBlockFullness: Perquintill = Perquintill::from_percent(25);
    pub const OperationalFeeMultiplier: u8 = 5;
    pub AdjustmentVariable: pallet_transaction_payment::Multiplier =
        pallet_transaction_payment::Multiplier::saturating_from_rational(1, 100_000);
    pub MinimumMultiplier: pallet_transaction_payment::Multiplier =
        pallet_transaction_payment::Multiplier::saturating_from_rational(1, 1_000_000_000u128);
}

type NegativeImbalance = <Balances as Currency<AccountId>>::NegativeImbalance;

pub struct DealWithFees;
impl OnUnbalanced<NegativeImbalance> for DealWithFees {
    fn on_unbalanceds<B>(mut fees_then_tips: impl Iterator<Item = NegativeImbalance>) {
        if let Some(mut fees) = fees_then_tips.next() {
            if let Some(tips) = fees_then_tips.next() {
                tips.merge_into(&mut fees);
            }
            Treasury::on_unbalanced(fees);
        }
    }
}

impl pallet_transaction_payment::Config for Runtime {
    type RuntimeEvent = RuntimeEvent;
    type OnChargeTransaction = pallet_transaction_payment::CurrencyAdapter<Balances, DealWithFees>;
    type WeightToFee = WeightToFee;
    type LengthToFee = ConstantMultiplier<Balance, TransactionByteFee>;
    type FeeMultiplierUpdate = pallet_transaction_payment::TargetedFeeAdjustment<
        Self,
        TargetBlockFullness,
        AdjustmentVariable,
        MinimumMultiplier,
    >;
    type OperationalFeeMultiplier = OperationalFeeMultiplier;
}

impl pallet_tips::Config for Runtime {
    type RuntimeEvent = RuntimeEvent;
    type DataDepositPerByte = DataDepositPerByte;
    type MaximumReasonLength = MaximumReasonLength;
    type Tippers = PhragmenElection;
    type TipCountdown = TipCountdown;
    type TipFindersFee = TipFindersFee;
    type TipReportDepositBase = TipReportDepositBase;
    type WeightInfo = pallet_tips::weights::SubstrateWeight<Runtime>;
}

parameter_types! {
    pub const BasicDeposit: Balance = 10 * DOLLARS;       // 258 bytes on-chain
    pub const FieldDeposit: Balance = 250 * CENTS;        // 66 bytes on-chain
    pub const SubAccountDeposit: Balance = 2 * DOLLARS;   // 53 bytes on-chain
    pub const MaxSubAccounts: u32 = 100;
    pub const MaxAdditionalFields: u32 = 100;
    pub const MaxRegistrars: u32 = 20;
}

impl pallet_identity::Config for Runtime {
    type RuntimeEvent = RuntimeEvent;
    type Currency = Balances;
    type BasicDeposit = BasicDeposit;
    type FieldDeposit = FieldDeposit;
    type SubAccountDeposit = SubAccountDeposit;
    type MaxSubAccounts = MaxSubAccounts;
    type MaxAdditionalFields = MaxAdditionalFields;
    type MaxRegistrars = MaxRegistrars;
    type Slashed = Treasury;
    type ForceOrigin = EnsureRootOrHalfCouncil;
    type RegistrarOrigin = EnsureRootOrHalfCouncil;
    type WeightInfo = pallet_identity::weights::SubstrateWeight<Runtime>;
}

parameter_types! {
    pub const MinVestedTransfer: Balance = 1 * CENTS; // 0.01 PHA
}

impl pallet_vesting::Config for Runtime {
    type RuntimeEvent = RuntimeEvent;
    type Currency = Balances;
    type BlockNumberToBalance = ConvertInto;
    type MinVestedTransfer = MinVestedTransfer;
    type WeightInfo = pallet_vesting::weights::SubstrateWeight<Runtime>;
    const MAX_VESTING_SCHEDULES: u32 = 28;
}

parameter_types! {
    pub const LotteryPalletId: PalletId = PalletId(*b"py/lotto");
    pub const MaxCalls: u32 = 10;
    pub const MaxGenerateRandom: u32 = 10;
}

impl pallet_lottery::Config for Runtime {
    type PalletId = LotteryPalletId;
    type RuntimeCall = RuntimeCall;
    type RuntimeEvent = RuntimeEvent;
    type Currency = Balances;
    type Randomness = RandomnessCollectiveFlip;
    type ManagerOrigin = EnsureRootOrHalfCouncil;
    type MaxCalls = MaxCalls;
    type ValidateCall = Lottery;
    type MaxGenerateRandom = MaxGenerateRandom;
    type WeightInfo = pallet_lottery::weights::SubstrateWeight<Runtime>;
}

impl pallet_sudo::Config for Runtime {
    type RuntimeCall = RuntimeCall;
    type RuntimeEvent = RuntimeEvent;
}

parameter_types! {
    pub const ReservedXcmpWeight: Weight = MAXIMUM_BLOCK_WEIGHT.saturating_div(4);
    pub const ReservedDmpWeight: Weight = MAXIMUM_BLOCK_WEIGHT.saturating_div(4);
}

impl cumulus_pallet_parachain_system::Config for Runtime {
    type RuntimeEvent = RuntimeEvent;
    type OnSystemEvent = ();
    type SelfParaId = pallet_parachain_info::Pallet<Runtime>;
    type DmpMessageHandler = DmpQueue;
    type ReservedDmpWeight = ReservedDmpWeight;
    type OutboundXcmpMessageSource = XcmpQueue;
    type XcmpMessageHandler = XcmpQueue;
    type ReservedXcmpWeight = ReservedXcmpWeight;
    type CheckAssociatedRelayNumber = RelayNumberStrictlyIncreases;
}

parameter_types! {
    pub const CollectionDeposit: Balance = 0 * DOLLARS;
    pub const ItemDeposit: Balance = 0 * DOLLARS;
    pub const ZeroDeposit: Balance = 0 * DOLLARS;
}

impl pallet_uniques::Config for Runtime {
    type RuntimeEvent = RuntimeEvent;
    type CollectionId = u32;
    type ItemId = u32;
    type Currency = Balances;
    type ForceOrigin = EnsureRoot<AccountId>;
    type CreateOrigin = AsEnsureOriginWithArg<EnsureSigned<AccountId>>;
    type Locker = ();
    type CollectionDeposit = CollectionDeposit;
    type ItemDeposit = ItemDeposit;
    type MetadataDepositBase = ZeroDeposit;
    type AttributeDepositBase = ZeroDeposit;
    type DepositPerByte = ZeroDeposit;
    type StringLimit = uniques::StringLimit;
    type KeyLimit = uniques::KeyLimit;
    type ValueLimit = uniques::ValueLimit;
    #[cfg(feature = "runtime-benchmarks")]
    type Helper = ();
    type WeightInfo = pallet_uniques::weights::SubstrateWeight<Runtime>;
}

parameter_types! {
    pub const MaxRecursions: u32 = 10;
    pub const ResourceSymbolLimit: u32 = 10;
    pub const MaxPriorities: u32 = 25;
    pub const MaxResourcesOnMint: u32 = 100;
}

impl pallet_rmrk_core::Config for Runtime {
    type RuntimeEvent = RuntimeEvent;
    type ProtocolOrigin = EnsureRoot<AccountId>;
    type MaxRecursions = MaxRecursions;
    type ResourceSymbolLimit = ResourceSymbolLimit;
    type PartsLimit = rmrk_core::PartsLimit;
    type MaxPriorities = MaxPriorities;
    type CollectionSymbolLimit = rmrk_core::CollectionSymbolLimit;
    type MaxResourcesOnMint = MaxResourcesOnMint;
}

impl pallet_rmrk_equip::Config for Runtime {
    type RuntimeEvent = RuntimeEvent;
    type MaxPropertiesPerTheme = rmrk_equip::MaxPropertiesPerTheme;
    type MaxCollectionsEquippablePerPart = rmrk_equip::MaxCollectionsEquippablePerPart;
}

parameter_types! {
    pub const MinimumOfferAmount: Balance = DOLLARS / 10_000;
}

impl pallet_rmrk_market::Config for Runtime {
    type RuntimeEvent = RuntimeEvent;
    type ProtocolOrigin = EnsureRoot<AccountId>;
    type Currency = Balances;
    type MinimumOfferAmount = MinimumOfferAmount;
}

parameter_types! {
    pub const SecondsPerEra: u64 = 28_800; // 8 hours
    pub const MinBalanceToClaimSpirit: Balance = 10 * DOLLARS;
    pub const LegendaryOriginOfShellPrice: Balance = 15_000 * DOLLARS;
    pub const MagicOriginOfShellPrice: Balance = 10_000 * DOLLARS;
    pub const PrimeOriginOfShellPrice: Balance = 500 * DOLLARS;
    pub const IterLimit: u32 = 1_000;
    pub const FoodPerEra: u32 = 5;
    pub const MaxFoodFeedSelf: u8 = 2;
    pub const IncubationDurationSec: u64 = 691_200; // 8 days
}
impl pallet_pw_nft_sale::Config for Runtime {
    type RuntimeEvent = RuntimeEvent;
    type GovernanceOrigin = EnsureRootOrHalfCouncil;
    type Currency = Balances;
    type Time = pallet_timestamp::Pallet<Runtime>;
    type SecondsPerEra = SecondsPerEra;
    type MinBalanceToClaimSpirit = MinBalanceToClaimSpirit;
    type LegendaryOriginOfShellPrice = LegendaryOriginOfShellPrice;
    type MagicOriginOfShellPrice = MagicOriginOfShellPrice;
    type PrimeOriginOfShellPrice = PrimeOriginOfShellPrice;
    type IterLimit = IterLimit;
}

impl pallet_pw_incubation::Config for Runtime {
    type RuntimeEvent = RuntimeEvent;
    type FoodPerEra = FoodPerEra;
    type MaxFoodFeedSelf = MaxFoodFeedSelf;
    type IncubationDurationSec = IncubationDurationSec;
}

impl pallet_parachain_info::Config for Runtime {}

impl cumulus_pallet_aura_ext::Config for Runtime {}

parameter_types! {
    pub const RelayNetwork: NetworkId = NetworkId::Kusama;
    pub RelayChainOrigin: RuntimeOrigin = cumulus_pallet_xcm::Origin::Relay.into();
    pub Ancestry: MultiLocation = Parachain(ParachainInfo::parachain_id().into()).into();
}

/// Type for specifying how a `MultiLocation` can be converted into an `AccountId`. This is used
/// when determining ownership of accounts for asset transacting and when attempting to use XCM
/// `Transact` in order to determine the dispatch Origin.
pub type LocationToAccountId = (
    // The parent (Relay-chain) origin converts to the default `AccountId`.
    ParentIsPreset<AccountId>,
    // Sibling parachain origins convert to AccountId via the `ParaId::into`.
    SiblingParachainConvertsVia<Sibling, AccountId>,
    // Straight up local `AccountId32` origins just alias directly to `AccountId`.
    AccountId32Aliases<RelayNetwork, AccountId>,
);

/// This is the type we use to convert an (incoming) XCM origin into a local `Origin` instance,
/// ready for dispatching a transaction with Xcm's `Transact`. There is an `OriginKind` which can
/// biases the kind of local `Origin` it will become.
pub type XcmOriginToTransactDispatchOrigin = (
    // Sovereign account converter; this attempts to derive an `AccountId` from the origin location
    // using `LocationToAccountId` and then turn that into the usual `Signed` origin. Useful for
    // foreign chains who want to have a local sovereign account on this chain which they control.
    SovereignSignedViaLocation<LocationToAccountId, RuntimeOrigin>,
    // Native converter for Relay-chain (Parent) location; will converts to a `Relay` origin when
    // recognised.
    RelayChainAsNative<RelayChainOrigin, RuntimeOrigin>,
    // Native converter for sibling Parachains; will convert to a `SiblingPara` origin when
    // recognised.
    SiblingParachainAsNative<cumulus_pallet_xcm::Origin, RuntimeOrigin>,
    // Native signed account converter; this just converts an `AccountId32` origin into a normal
    // `Origin::Signed` origin of the same 32-byte value.
    SignedAccountId32AsNative<RelayNetwork, RuntimeOrigin>,
    // Xcm origins can be represented natively under the Xcm pallet's Xcm origin.
    XcmPassthrough<RuntimeOrigin>,
);
parameter_types! {
    pub UnitWeightCost: XCMWeight = 200_000_000;
    pub const MaxInstructions: u32 = 100;
    pub ThalaTreasuryAccount: AccountId = TreasuryPalletId::get().into_account_truncating();
    pub CheckingAccount: AccountId = PalletId(*b"checking").into_account_truncating();
}
match_types! {
    pub type ParentOrParentsExecutivePlurality: impl Contains<MultiLocation> = {
        MultiLocation { parents: 1, interior: Here } |
        MultiLocation { parents: 1, interior: X1(Plurality { id: BodyId::Executive, .. }) }
    };
}

pub type Barrier = (
    TakeWeightCredit,
    AllowTopLevelPaidExecutionFrom<Everything>,
    // Expected responses are OK.
    AllowKnownQueryResponses<PolkadotXcm>,
    // Subscriptions for version tracking are OK.
    AllowSubscriptionsFrom<Everything>,
);

/// Means for transacting the native currency on this chain.
pub type CurrencyTransactor = CurrencyAdapter<
    // Use this currency:
    Balances,
    // Use this currency when it is a fungible asset matching the given location or name:
    helper::NativeAssetMatcher<assets_registry::NativeAssetFilter<ParachainInfo>>,
    // Convert an XCM MultiLocation into a local account id:
    LocationToAccountId,
    // Our chain's account ID type (we can't get away without mentioning it explicitly):
    AccountId,
    // We don't track any teleports of `Balances`.
    CheckingAccount,
>;

pub struct AssetChecker;
impl Contains<u32> for AssetChecker {
    fn contains(_: &u32) -> bool {
        false
    }
}

/// Means for transacting assets besides the native currency on this chain.
pub type FungiblesTransactor = FungiblesAdapter<
    // Use this fungibles implementation:
    Assets,
    // Use this currency when it is a fungible asset matching the given location or name:
    helper::ConcreteAssetsMatcher<
        <Runtime as pallet_assets::Config>::AssetId,
        Balance,
        AssetsRegistry,
    >,
    // Convert an XCM MultiLocation into a local account id:
    LocationToAccountId,
    // Our chain's account ID type (we can't get away without mentioning it explicitly):
    AccountId,
    // We do not support teleport assets
    AssetChecker,
    // We do not support teleport assets
    CheckingAccount,
>;

parameter_types! {
    pub NativeExecutionPrice: u128 = pha_per_second();
    pub WeightPerSecond: XCMWeight = WEIGHT_PER_SECOND.ref_time();
}

pub struct XcmConfig;
impl Config for XcmConfig {
    type RuntimeCall = RuntimeCall;
    type XcmSender = XcmRouter;
    // How to withdraw and deposit an asset.
    type AssetTransactor = XTransferAdapter<
        CurrencyTransactor,
        FungiblesTransactor,
        XTransfer,
        assets_registry::NativeAssetFilter<ParachainInfo>,
        assets_registry::ReserveAssetFilter<
            ParachainInfo,
            assets_registry::NativeAssetFilter<ParachainInfo>,
        >,
    >;
    type OriginConverter = XcmOriginToTransactDispatchOrigin;
    type IsReserve = helper::AssetOriginFilter;
    type IsTeleporter = ();
    type LocationInverter = LocationInverter<Ancestry>;
    type Barrier = Barrier;
    type Weigher = FixedWeightBounds<UnitWeightCost, RuntimeCall, MaxInstructions>;
    type Trader = DynamicWeightTrader<
        WeightPerSecond,
        <Runtime as pallet_assets::Config>::AssetId,
        AssetsRegistry,
        helper::XTransferTakeRevenue<Self::AssetTransactor, AccountId, ThalaTreasuryAccount>,
    >;
    type ResponseHandler = PolkadotXcm;
    type AssetTrap = PolkadotXcm;
    type AssetClaims = PolkadotXcm;
    type SubscriptionService = PolkadotXcm;
}
parameter_types! {
    pub const MaxDownwardMessageWeight: Weight = MAXIMUM_BLOCK_WEIGHT.saturating_div(10);
}

pub type LocalOriginToLocation = SignedToAccountId32<RuntimeOrigin, AccountId, RelayNetwork>;

/// The means for routing XCM messages which are not for local execution into the right message
/// queues.
pub type XcmRouter = (
    // Two routers - use UMP to communicate with the relay chain:
    cumulus_primitives_utility::ParentAsUmp<ParachainSystem, PolkadotXcm>,
    // ..and XCMP to communicate with the sibling chains.
    XcmpQueue,
);

impl cumulus_pallet_xcm::Config for Runtime {
    type RuntimeEvent = RuntimeEvent;
    type XcmExecutor = XcmExecutor<XcmConfig>;
}
impl cumulus_pallet_xcmp_queue::Config for Runtime {
    type RuntimeEvent = RuntimeEvent;
    type XcmExecutor = XcmExecutor<XcmConfig>;
    type ChannelInfo = ParachainSystem;
    type VersionWrapper = PolkadotXcm;
    type ExecuteOverweightOrigin = EnsureRoot<AccountId>;
    type ControllerOrigin = EnsureRoot<AccountId>;
    type ControllerOriginConverter = XcmOriginToTransactDispatchOrigin;
    type WeightInfo = cumulus_pallet_xcmp_queue::weights::SubstrateWeight<Runtime>;
}
impl cumulus_pallet_dmp_queue::Config for Runtime {
    type RuntimeEvent = RuntimeEvent;
    type XcmExecutor = XcmExecutor<XcmConfig>;
    type ExecuteOverweightOrigin = EnsureRoot<AccountId>;
}

impl pallet_xcm::Config for Runtime {
    type RuntimeEvent = RuntimeEvent;
    /// No local origins on this chain are allowed to dispatch XCM sends.
    type SendXcmOrigin = EnsureXcmOrigin<RuntimeOrigin, ()>;
    type XcmRouter = XcmRouter;
    type ExecuteXcmOrigin = EnsureXcmOrigin<RuntimeOrigin, LocalOriginToLocation>;
    type XcmExecuteFilter = Nothing;
    type XcmExecutor = XcmExecutor<XcmConfig>;
    type XcmTeleportFilter = Nothing;
    type XcmReserveTransferFilter = Everything;
    type Weigher = FixedWeightBounds<UnitWeightCost, RuntimeCall, MaxInstructions>;
    type LocationInverter = LocationInverter<Ancestry>;
    type RuntimeOrigin = RuntimeOrigin;
    type RuntimeCall = RuntimeCall;
    const VERSION_DISCOVERY_QUEUE_SIZE: u32 = 100;
    type AdvertisedXcmVersion = pallet_xcm::CurrentXcmVersion;
}

impl xcmbridge::Config for Runtime {
    type RuntimeEvent = RuntimeEvent;
    type Currency = Balances;
    type SendXcmOrigin = EnsureXcmOrigin<RuntimeOrigin, LocalOriginToLocation>;
    type XcmRouter = XcmRouter;
    type ExecuteXcmOrigin = EnsureXcmOrigin<RuntimeOrigin, LocalOriginToLocation>;
    type XcmExecutor = XcmExecutor<XcmConfig>;
    type Weigher = FixedWeightBounds<UnitWeightCost, RuntimeCall, MaxInstructions>;
    type LocationInverter = LocationInverter<Ancestry>;
    type NativeAssetChecker = assets_registry::NativeAssetFilter<ParachainInfo>;
    type AssetsRegistry = AssetsRegistry;
}

impl assets_registry::Config for Runtime {
    type RuntimeEvent = RuntimeEvent;
    type RegistryCommitteeOrigin = EnsureRootOrHalfCouncil;
    type Currency = Balances;
    type MinBalance = ExistentialDeposit;
    type NativeExecutionPrice = NativeExecutionPrice;
    type NativeAssetChecker = assets_registry::NativeAssetFilter<ParachainInfo>;
    type ReserveAssetChecker = assets_registry::ReserveAssetFilter<
        ParachainInfo,
        assets_registry::NativeAssetFilter<ParachainInfo>,
    >;
    type ResourceIdGenerationSalt = ResourceIdGenerationSalt;
}

parameter_types! {
    pub const CouncilMotionDuration: BlockNumber = 1 * DAYS;
    pub const CouncilMaxProposals: u32 = 100;
    pub const CouncilMaxMembers: u32 = 100;
}

type CouncilCollective = pallet_collective::Instance1;
impl pallet_collective::Config<CouncilCollective> for Runtime {
    type RuntimeOrigin = RuntimeOrigin;
    type Proposal = RuntimeCall;
    type RuntimeEvent = RuntimeEvent;
    type MotionDuration = CouncilMotionDuration;
    type MaxProposals = CouncilMaxProposals;
    type MaxMembers = CouncilMaxMembers;
    type DefaultVote = pallet_collective::PrimeDefaultVote;
    type WeightInfo = pallet_collective::weights::SubstrateWeight<Runtime>;
}

parameter_types! {
    pub const CandidacyBond: Balance = 10 * DOLLARS;
    // 1 storage item created, key size is 32 bytes, value size is 16+16.
    pub const VotingBondBase: Balance = deposit(1, 64);
    // additional data per vote is 32 bytes (account id).
    pub const VotingBondFactor: Balance = deposit(0, 32);
    /// Daily council elections
    pub const TermDuration: BlockNumber = 24 * HOURS;
    pub const DesiredMembers: u32 = 5;
    pub const DesiredRunnersUp: u32 = 5;
    pub const MaxVoters: u32 = 10 * 1000;
    pub const MaxCandidates: u32 = 1000;
    pub const PhragmenElectionPalletId: LockIdentifier = *b"phrelect";
}

// Make sure that there are no more than MaxMembers members elected via phragmen.
const_assert!(DesiredMembers::get() <= CouncilMaxMembers::get());

impl pallet_elections_phragmen::Config for Runtime {
    type RuntimeEvent = RuntimeEvent;
    type Currency = Balances;
    type ChangeMembers = Council;
    type InitializeMembers = Council;
    type CurrencyToVote = frame_support::traits::U128CurrencyToVote;
    type CandidacyBond = CandidacyBond;
    type VotingBondBase = VotingBondBase;
    type VotingBondFactor = VotingBondFactor;
    type LoserCandidate = Treasury;
    type KickedMember = Treasury;
    type DesiredMembers = DesiredMembers;
    type DesiredRunnersUp = DesiredRunnersUp;
    type TermDuration = TermDuration;
    type MaxVoters = MaxVoters;
    type MaxCandidates = MaxCandidates;
    type PalletId = PhragmenElectionPalletId;
    type WeightInfo = pallet_elections_phragmen::weights::SubstrateWeight<Runtime>;
}

parameter_types! {
    pub const TechnicalMotionDuration: BlockNumber = 3 * DAYS;
    pub const TechnicalMaxProposals: u32 = 100;
    pub const TechnicalMaxMembers: u32 = 100;
}

type TechnicalCollective = pallet_collective::Instance2;
impl pallet_collective::Config<TechnicalCollective> for Runtime {
    type RuntimeOrigin = RuntimeOrigin;
    type Proposal = RuntimeCall;
    type RuntimeEvent = RuntimeEvent;
    type MotionDuration = TechnicalMotionDuration;
    type MaxProposals = TechnicalMaxProposals;
    type MaxMembers = TechnicalMaxMembers;
    type DefaultVote = pallet_collective::PrimeDefaultVote;
    type WeightInfo = pallet_collective::weights::SubstrateWeight<Runtime>;
}

impl pallet_membership::Config<pallet_membership::Instance1> for Runtime {
    type RuntimeEvent = RuntimeEvent;
    type AddOrigin = EnsureRootOrHalfCouncil;
    type RemoveOrigin = EnsureRootOrHalfCouncil;
    type SwapOrigin = EnsureRootOrHalfCouncil;
    type ResetOrigin = EnsureRootOrHalfCouncil;
    type PrimeOrigin = EnsureRootOrHalfCouncil;
    type MembershipInitialized = TechnicalCommittee;
    type MembershipChanged = TechnicalCommittee;
    type MaxMembers = TechnicalMaxMembers;
    type WeightInfo = pallet_membership::weights::SubstrateWeight<Runtime>;
}

parameter_types! {
    pub const ChildBountyValueMinimum: Balance = 1 * DOLLARS;
    pub const MaxActiveChildBountyCount: u32 = 5;
}

impl pallet_child_bounties::Config for Runtime {
    type RuntimeEvent = RuntimeEvent;
    type MaxActiveChildBountyCount = MaxActiveChildBountyCount;
    type ChildBountyValueMinimum = ChildBountyValueMinimum;
    type WeightInfo = pallet_child_bounties::weights::SubstrateWeight<Runtime>;
}

parameter_types! {
    pub const BountyCuratorDeposit: Permill = Permill::from_percent(50);
    pub const BountyValueMinimum: Balance = 5 * DOLLARS;
    pub const BountyDepositBase: Balance = 1 * DOLLARS;
    pub const CuratorDepositMultiplier: Permill = Permill::from_percent(50);
    pub const CuratorDepositMin: Balance = 1 * DOLLARS;
    pub const CuratorDepositMax: Balance = 100 * DOLLARS;
    pub const BountyDepositPayoutDelay: BlockNumber = 1 * DAYS;
    pub const BountyUpdatePeriod: BlockNumber = 14 * DAYS;
}

impl pallet_bounties::Config for Runtime {
    type RuntimeEvent = RuntimeEvent;
    type BountyDepositBase = BountyDepositBase;
    type BountyDepositPayoutDelay = BountyDepositPayoutDelay;
    type BountyUpdatePeriod = BountyUpdatePeriod;
    type CuratorDepositMultiplier = CuratorDepositMultiplier;
    type CuratorDepositMin = CuratorDepositMin;
    type CuratorDepositMax = CuratorDepositMax;
    type BountyValueMinimum = BountyValueMinimum;
    type DataDepositPerByte = DataDepositPerByte;
    type MaximumReasonLength = MaximumReasonLength;
    type WeightInfo = pallet_bounties::weights::SubstrateWeight<Runtime>;
    type ChildBountyManager = ChildBounties;
}

parameter_types! {
    pub const ProposalBond: Permill = Permill::from_percent(5);
    pub const ProposalBondMinimum: Balance = 1 * DOLLARS;
    pub const SpendPeriod: BlockNumber = 1 * DAYS;
    pub const Burn: Permill = Permill::zero();
    pub const TipCountdown: BlockNumber = 1 * DAYS;
    pub const TipFindersFee: Percent = Percent::from_percent(20);
    pub const TipReportDepositBase: Balance = 1 * DOLLARS;
    pub const DataDepositPerByte: Balance = 1 * CENTS;
    pub const TreasuryPalletId: PalletId = PalletId(*b"py/trsry");
    pub const MaximumReasonLength: u32 = 16384;
    pub const MaxApprovals: u32 = 100;
}

impl pallet_treasury::Config for Runtime {
    type PalletId = TreasuryPalletId;
    type Currency = Balances;
    type ApproveOrigin = EitherOfDiverse<
        EnsureRoot<AccountId>,
        pallet_collective::EnsureProportionAtLeast<AccountId, CouncilCollective, 3, 5>,
    >;
    type RejectOrigin = EitherOfDiverse<
        EnsureRoot<AccountId>,
        pallet_collective::EnsureProportionMoreThan<AccountId, CouncilCollective, 1, 2>,
    >;
    type RuntimeEvent = RuntimeEvent;
    type OnSlash = ();
    type ProposalBond = ProposalBond;
    type ProposalBondMinimum = ProposalBondMinimum;
    type ProposalBondMaximum = ();
    type SpendPeriod = SpendPeriod;
    type Burn = Burn;
    type BurnDestination = ();
    type SpendFunds = Bounties;
    type WeightInfo = pallet_treasury::weights::SubstrateWeight<Runtime>;
    type MaxApprovals = MaxApprovals;
    type SpendOrigin = frame_support::traits::NeverEnsureOrigin<u128>;
}

parameter_types! {
    pub const LaunchPeriod: BlockNumber = 1 * DAYS;
    pub const VotingPeriod: BlockNumber = 1 * DAYS;
    pub const FastTrackVotingPeriod: BlockNumber = 3 * HOURS;
    pub const InstantAllowed: bool = true;
    pub const MinimumDeposit: Balance = 10 * DOLLARS;
    pub const EnactmentPeriod: BlockNumber = 1 * DAYS;
    pub const CooloffPeriod: BlockNumber = 1 * DAYS;
    pub const MaxVotes: u32 = 100;
    pub const MaxProposals: u32 = 100;
}

impl pallet_democracy::Config for Runtime {
    type Proposal = RuntimeCall;
    type RuntimeEvent = RuntimeEvent;
    type Currency = Balances;
    type EnactmentPeriod = EnactmentPeriod;
    type LaunchPeriod = LaunchPeriod;
    type VotingPeriod = VotingPeriod;
    type VoteLockingPeriod = EnactmentPeriod; // Same as EnactmentPeriod
    type MinimumDeposit = MinimumDeposit;
    /// A straight majority of the council can decide what their next motion is.
    type ExternalOrigin = EitherOfDiverse<
        pallet_collective::EnsureProportionAtLeast<AccountId, CouncilCollective, 1, 2>,
        frame_system::EnsureRoot<AccountId>,
    >;
    /// A super-majority can have the next scheduled referendum be a straight majority-carries vote.
    type ExternalMajorityOrigin = EitherOfDiverse<
        pallet_collective::EnsureProportionAtLeast<AccountId, CouncilCollective, 3, 4>,
        frame_system::EnsureRoot<AccountId>,
    >;
    /// A unanimous council can have the next scheduled referendum be a straight default-carries
    /// (NTB) vote.
    type ExternalDefaultOrigin = EitherOfDiverse<
        pallet_collective::EnsureProportionAtLeast<AccountId, CouncilCollective, 1, 1>,
        frame_system::EnsureRoot<AccountId>,
    >;
    /// Two thirds of the technical committee can have an ExternalMajority/ExternalDefault vote
    /// be tabled immediately and with a shorter voting/enactment period.
    type FastTrackOrigin = EitherOfDiverse<
        pallet_collective::EnsureProportionAtLeast<AccountId, TechnicalCollective, 2, 3>,
        frame_system::EnsureRoot<AccountId>,
    >;
    type InstantOrigin = EitherOfDiverse<
        pallet_collective::EnsureProportionAtLeast<AccountId, TechnicalCollective, 1, 1>,
        frame_system::EnsureRoot<AccountId>,
    >;
    type InstantAllowed = InstantAllowed;
    type FastTrackVotingPeriod = FastTrackVotingPeriod;
    // To cancel a proposal which has been passed, 2/3 of the council must agree to it.
    type CancellationOrigin = EitherOfDiverse<
        pallet_collective::EnsureProportionAtLeast<AccountId, CouncilCollective, 2, 3>,
        EnsureRoot<AccountId>,
    >;
    // To cancel a proposal before it has been passed, the technical committee must be unanimous or
    // Root must agree.
    type CancelProposalOrigin = EitherOfDiverse<
        pallet_collective::EnsureProportionAtLeast<AccountId, TechnicalCollective, 1, 1>,
        EnsureRoot<AccountId>,
    >;
    type BlacklistOrigin = EnsureRoot<AccountId>;
    // Any single technical committee member may veto a coming council proposal, however they can
    // only do it once and it lasts only for the cooloff period.
    type VetoOrigin = pallet_collective::EnsureMember<AccountId, TechnicalCollective>;
    type CooloffPeriod = CooloffPeriod;
    type PreimageByteDeposit = PreimageByteDeposit;
    type OperationalPreimageOrigin = pallet_collective::EnsureMember<AccountId, CouncilCollective>;
    type Slash = Treasury;
    type Scheduler = Scheduler;
    type PalletsOrigin = OriginCaller;
    type MaxVotes = MaxVotes;
    type WeightInfo = pallet_democracy::weights::SubstrateWeight<Runtime>;
    type MaxProposals = MaxProposals;
}

parameter_types! {
    pub const MaxAuthorities: u32 = 100;
}

impl pallet_aura::Config for Runtime {
    type AuthorityId = AuraId;
    type DisabledValidators = ();
    type MaxAuthorities = MaxAuthorities;
}

parameter_types! {
    pub const UncleGenerations: u32 = 0;
}

impl pallet_authorship::Config for Runtime {
    type FindAuthor = pallet_session::FindAccountFromAuthorIndex<Self, Aura>;
    type UncleGenerations = UncleGenerations;
    type FilterUncle = ();
    type EventHandler = CollatorSelection;
}

parameter_types! {
    pub const Period: u32 = 6 * HOURS;
    pub const Offset: u32 = 0;
}

impl pallet_session::Config for Runtime {
    type RuntimeEvent = RuntimeEvent;
    type ValidatorId = <Self as frame_system::Config>::AccountId;
    // we don't have stash and controller, thus we don't need the convert as well.
    type ValidatorIdOf = pallet_collator_selection::IdentityCollator;
    type ShouldEndSession = pallet_session::PeriodicSessions<Period, Offset>;
    type NextSessionRotation = pallet_session::PeriodicSessions<Period, Offset>;
    type SessionManager = CollatorSelection;
    // Essentially just Aura, but lets be pedantic.
    type SessionHandler =
        <opaque::SessionKeys as sp_runtime::traits::OpaqueKeys>::KeyTypeIdProviders;
    type Keys = opaque::SessionKeys;
    type WeightInfo = pallet_session::weights::SubstrateWeight<Runtime>;
}

parameter_types! {
    pub const PotId: PalletId = PalletId(*b"PotStake");
    pub const MaxCollatorCandidates: u32 = 1000;
    pub const MinCollatorCandidates: u32 = 5;
    pub const SessionLength: BlockNumber = 6 * HOURS;
    pub const MaxInvulnerables: u32 = 100;
}

impl pallet_collator_selection::Config for Runtime {
    type RuntimeEvent = RuntimeEvent;
    type Currency = Balances;
    type UpdateOrigin = EnsureRootOrHalfCouncil;
    type PotId = PotId;
    type MaxCandidates = MaxCollatorCandidates;
    type MinCandidates = MinCollatorCandidates;
    type MaxInvulnerables = MaxInvulnerables;
    // should be a multiple of session or things will get inconsistent
    type KickThreshold = Period;
    type ValidatorId = <Self as frame_system::Config>::AccountId;
    type ValidatorIdOf = pallet_collator_selection::IdentityCollator;
    type ValidatorRegistration = Session;
    type WeightInfo = pallet_collator_selection::weights::SubstrateWeight<Runtime>;
}

parameter_types! {
    pub const BridgeChainId: u8 = 1;
    pub const ResourceIdGenerationSalt: Option<u128> = None;
    pub const ProposalLifetime: BlockNumber = 50400; // ~7 days
    pub const BridgeEventLimit: u32 = 1024;
}

impl chainbridge::Config for Runtime {
    type RuntimeEvent = RuntimeEvent;
    type BridgeCommitteeOrigin = EnsureRootOrHalfCouncil;
    type Proposal = RuntimeCall;
    type BridgeChainId = BridgeChainId;
    type Currency = Balances;
    type ProposalLifetime = ProposalLifetime;
    type NativeAssetChecker = assets_registry::NativeAssetFilter<ParachainInfo>;
    type NativeExecutionPrice = NativeExecutionPrice;
    type TreasuryAccount = ThalaTreasuryAccount;
    type FungibleAdapter = XTransferAdapter<
        CurrencyTransactor,
        FungiblesTransactor,
        XTransfer,
        assets_registry::NativeAssetFilter<ParachainInfo>,
        assets_registry::ReserveAssetFilter<
            ParachainInfo,
            assets_registry::NativeAssetFilter<ParachainInfo>,
        >,
    >;
    type AssetsRegistry = AssetsRegistry;
    type BridgeEventLimit = BridgeEventLimit;
    type ResourceIdGenerationSalt = ResourceIdGenerationSalt;
}

impl xtransfer::Config for Runtime {
    type RuntimeEvent = RuntimeEvent;
    type Bridge = (
        xcmbridge::BridgeTransactImpl<Runtime>,
        chainbridge::BridgeTransactImpl<Runtime>,
    );
}

pub struct MqCallMatcher;
impl pallet_mq::CallMatcher<Runtime> for MqCallMatcher {
    fn match_call(call: &RuntimeCall) -> Option<&pallet_mq::Call<Runtime>> {
        match call {
            RuntimeCall::PhalaMq(mq_call) => Some(mq_call),
            _ => None,
        }
    }
}

parameter_types! {
    pub const ExpectedBlockTimeSec: u32 = SECS_PER_BLOCK as u32;
    pub const MinMiningStaking: Balance = 1 * DOLLARS;
    pub const MinContribution: Balance = 1 * CENTS;
    pub const MiningGracePeriod: u64 = 1 * 3600;
    pub const MinInitP: u32 = 50;
    pub const MiningEnabledByDefault: bool = true;
    pub const MaxPoolWorkers: u32 = 200;
    pub const VerifyPRuntime: bool = false;
    pub const VerifyRelaychainGenesisBlockHash: bool = false;
}

impl pallet_registry::Config for Runtime {
    type RuntimeEvent = RuntimeEvent;
    type Currency = Balances;
    type AttestationValidator = pallet_registry::IasValidator;
    type UnixTime = Timestamp;
    type VerifyPRuntime = VerifyPRuntime;
    type VerifyRelaychainGenesisBlockHash = VerifyRelaychainGenesisBlockHash;
    type GovernanceOrigin = EnsureRootOrHalfCouncil;
}
impl pallet_mq::Config for Runtime {
    type QueueNotifyConfig = msg_routing::MessageRouteConfig;
    type CallMatcher = MqCallMatcher;
}
impl pallet_mining::Config for Runtime {
    type RuntimeEvent = RuntimeEvent;
    type ExpectedBlockTimeSec = ExpectedBlockTimeSec;
    type MinInitP = MinInitP;
    type Currency = Balances;
    type Randomness = RandomnessCollectiveFlip;
    type OnReward = PhalaStakePool;
    type OnUnbound = PhalaStakePool;
    type OnStopped = PhalaStakePool;
    type OnTreasurySettled = Treasury;
    type UpdateTokenomicOrigin = EnsureRootOrHalfCouncil;
}
impl pallet_stakepool::Config for Runtime {
    type RuntimeEvent = RuntimeEvent;
    type Currency = Balances;
    type MinContribution = MinContribution;
    type GracePeriod = MiningGracePeriod;
    type MiningEnabledByDefault = MiningEnabledByDefault;
    type MaxPoolWorkers = MaxPoolWorkers;
    type OnSlashed = Treasury;
    type MiningSwitchOrigin = EnsureRootOrHalfCouncil;
    type BackfillOrigin = EnsureRootOrHalfCouncil;
}
impl pallet_fat::Config for Runtime {
<<<<<<< HEAD
    type Event = Event;
    type InkCodeSizeLimit = ConstU32<{ 1024 * 1024 * 2 }>;
    type SidevmCodeSizeLimit = ConstU32<{ 1024 * 1024 * 8 }>;
=======
    type RuntimeEvent = RuntimeEvent;
    type InkCodeSizeLimit = ConstU32<{1024*1024*2}>;
    type SidevmCodeSizeLimit = ConstU32<{1024*1024*8}>;
>>>>>>> 7d9d23e0
}

#[cfg(feature = "runtime-benchmarks")]
#[macro_use]
extern crate frame_benchmarking;

#[cfg(feature = "runtime-benchmarks")]
mod benches {
    define_benchmarks!(
        [frame_system, SystemBench::<Runtime>]
        [pallet_balances, Balances]
        [pallet_preimage, Preimage]
        [pallet_bounties, Bounties]
        [pallet_child_bounties, ChildBounties]
        [pallet_collective, Council]
        [pallet_collective, TechnicalCommittee]
        [pallet_democracy, Democracy]
        // TODO: assertion failed `failed to submit candidacy`
        [pallet_elections_phragmen, PhragmenElection]
        [pallet_identity, Identity]
        [pallet_membership, TechnicalMembership]
        [pallet_multisig, Multisig]
        [pallet_proxy, Proxy]
        [pallet_scheduler, Scheduler]
        [pallet_session, SessionBench::<Runtime>]
        [pallet_timestamp, Timestamp]
        [pallet_tips, Tips]
        [pallet_treasury, Treasury]
        [pallet_utility, Utility]
        [pallet_vesting, Vesting]
        [pallet_lottery, Lottery]
        [pallet_assets, Assets]
        // TODO: panic
        [pallet_collator_selection, CollatorSelection]
        [pallet_uniques, Uniques]
    );
}

// https://github.com/rmrk-team/rmrk-substrate/blob/main/runtime/src/lib.rs#L472
fn option_filter_keys_to_set<StringLimit: frame_support::traits::Get<u32>>(
    filter_keys: Option<Vec<pallet_rmrk_rpc_runtime_api::PropertyKey>>,
) -> pallet_rmrk_rpc_runtime_api::Result<Option<BTreeSet<BoundedVec<u8, StringLimit>>>> {
    match filter_keys {
        Some(filter_keys) => {
            let tree = filter_keys.into_iter()
                .map(|filter_keys| -> pallet_rmrk_rpc_runtime_api::Result<BoundedVec<u8, StringLimit>> {
                    filter_keys.try_into().map_err(|_| DispatchError::Other("Can't read filter key"))
                }).collect::<pallet_rmrk_rpc_runtime_api::Result<BTreeSet<_>>>()?;
            Ok(Some(tree))
        }
        None => Ok(None),
    }
}

impl_runtime_apis! {
    impl sp_consensus_aura::AuraApi<Block, AuraId> for Runtime {
        fn slot_duration() -> sp_consensus_aura::SlotDuration {
            sp_consensus_aura::SlotDuration::from_millis(Aura::slot_duration())
        }

        fn authorities() -> Vec<AuraId> {
            Aura::authorities().into_inner()
        }
    }

    impl sp_api::Core<Block> for Runtime {
        fn version() -> RuntimeVersion {
            VERSION
        }

        fn execute_block(block: Block) {
            Executive::execute_block(block)
        }

        fn initialize_block(header: &<Block as BlockT>::Header) {
            Executive::initialize_block(header)
        }
    }

    impl sp_api::Metadata<Block> for Runtime {
        fn metadata() -> OpaqueMetadata {
            OpaqueMetadata::new(Runtime::metadata().into())
        }
    }

    impl sp_block_builder::BlockBuilder<Block> for Runtime {
        fn apply_extrinsic(
            extrinsic: <Block as BlockT>::Extrinsic,
        ) -> ApplyExtrinsicResult {
            Executive::apply_extrinsic(extrinsic)
        }

        fn finalize_block() -> <Block as BlockT>::Header {
            Executive::finalize_block()
        }

        fn inherent_extrinsics(data: sp_inherents::InherentData) -> Vec<<Block as BlockT>::Extrinsic> {
            data.create_extrinsics()
        }

        fn check_inherents(block: Block, data: sp_inherents::InherentData) -> sp_inherents::CheckInherentsResult {
            data.check_extrinsics(&block)
        }
    }

    impl sp_transaction_pool::runtime_api::TaggedTransactionQueue<Block> for Runtime {
        fn validate_transaction(
            source: TransactionSource,
            tx: <Block as BlockT>::Extrinsic,
            block_hash: <Block as BlockT>::Hash,
        ) -> TransactionValidity {
            Executive::validate_transaction(source, tx, block_hash)
        }
    }

    impl sp_offchain::OffchainWorkerApi<Block> for Runtime {
        fn offchain_worker(header: &<Block as BlockT>::Header) {
            Executive::offchain_worker(header)
        }
    }

    impl sp_session::SessionKeys<Block> for Runtime {
        fn generate_session_keys(seed: Option<Vec<u8>>) -> Vec<u8> {
            opaque::SessionKeys::generate(seed)
        }

        fn decode_session_keys(
            encoded: Vec<u8>,
        ) -> Option<Vec<(Vec<u8>, KeyTypeId)>> {
            opaque::SessionKeys::decode_into_raw_public_keys(&encoded)
        }
    }

    impl frame_system_rpc_runtime_api::AccountNonceApi<Block, AccountId, Index> for Runtime {
        fn account_nonce(account: AccountId) -> Index {
            System::account_nonce(account)
        }
    }

    impl pallet_transaction_payment_rpc_runtime_api::TransactionPaymentApi<
        Block,
        Balance,
    > for Runtime {
        fn query_info(uxt: <Block as BlockT>::Extrinsic, len: u32) -> pallet_transaction_payment_rpc_runtime_api::RuntimeDispatchInfo<Balance> {
            TransactionPayment::query_info(uxt, len)
        }
        fn query_fee_details(uxt: <Block as BlockT>::Extrinsic, len: u32) -> pallet_transaction_payment_rpc_runtime_api::FeeDetails<Balance> {
            TransactionPayment::query_fee_details(uxt, len)
        }
    }

    impl pallet_mq_runtime_api::MqApi<Block> for Runtime {
        fn sender_sequence(sender: &phala_types::messaging::MessageOrigin) -> Option<u64> {
            PhalaMq::offchain_ingress(sender)
        }
    }

    impl cumulus_primitives_core::CollectCollationInfo<Block> for Runtime {
        fn collect_collation_info(header: &<Block as BlockT>::Header) -> cumulus_primitives_core::CollationInfo {
            ParachainSystem::collect_collation_info(header)
        }
    }

    impl pallet_rmrk_rpc_runtime_api::RmrkApi<
        Block,
        AccountId,
        CollectionInfoOf<Runtime>,
        InstanceInfoOf<Runtime>,
        ResourceInfoOf<Runtime>,
        PropertyInfoOf<Runtime>,
        BaseInfoOf<Runtime>,
        PartTypeOf<Runtime>,
        BoundedThemeOf<Runtime>
    > for Runtime
    {
        fn last_collection_idx() -> pallet_rmrk_rpc_runtime_api::Result<CollectionId> {
            Ok(RmrkCore::collection_index())
        }

        fn collection_by_id(id: CollectionId) -> pallet_rmrk_rpc_runtime_api::Result<Option<CollectionInfoOf<Runtime>>> {
            Ok(RmrkCore::collections(id))
        }

        fn nft_by_id(collection_id: CollectionId, nft_id: NftId) -> pallet_rmrk_rpc_runtime_api::Result<Option<InstanceInfoOf<Runtime>>> {
            Ok(RmrkCore::nfts(collection_id, nft_id))
        }

        fn account_tokens(account_id: AccountId, collection_id: CollectionId) -> pallet_rmrk_rpc_runtime_api::Result<Vec<NftId>> {
            Ok(Uniques::owned_in_collection(&collection_id, &account_id).collect())
        }

        fn nft_children(collection_id: CollectionId, nft_id: NftId) -> pallet_rmrk_rpc_runtime_api::Result<Vec<NftChild>> {
            let children = RmrkCore::iterate_nft_children(collection_id, nft_id).collect();

            Ok(children)
        }

        fn collection_properties(
            collection_id: CollectionId,
            filter_keys: Option<Vec<pallet_rmrk_rpc_runtime_api::PropertyKey>>
        ) -> pallet_rmrk_rpc_runtime_api::Result<Vec<PropertyInfoOf<Runtime>>> {
            let nft_id = None;

            let filter_keys = option_filter_keys_to_set::<<Self as pallet_uniques::Config>::KeyLimit>(
                filter_keys
            )?;

            Ok(RmrkCore::query_properties(collection_id, nft_id, filter_keys).collect())
        }

        fn nft_properties(
            collection_id: CollectionId,
            nft_id: NftId,
            filter_keys: Option<Vec<pallet_rmrk_rpc_runtime_api::PropertyKey>>
        ) -> pallet_rmrk_rpc_runtime_api::Result<Vec<PropertyInfoOf<Runtime>>> {
            let filter_keys = option_filter_keys_to_set::<<Self as pallet_uniques::Config>::KeyLimit>(
                filter_keys
            )?;

            Ok(RmrkCore::query_properties(collection_id, Some(nft_id), filter_keys).collect())
        }

        fn nft_resources(collection_id: CollectionId, nft_id: NftId) -> pallet_rmrk_rpc_runtime_api::Result<Vec<ResourceInfoOf<Runtime>>> {
            Ok(RmrkCore::iterate_resources(collection_id, nft_id).collect())
        }

        fn nft_resource_priority(collection_id: CollectionId, nft_id: NftId, resource_id: ResourceId) -> pallet_rmrk_rpc_runtime_api::Result<Option<u32>> {
            let priority = RmrkCore::priorities((collection_id, nft_id, resource_id));

            Ok(priority)
        }

        fn base(base_id: BaseId) -> pallet_rmrk_rpc_runtime_api::Result<Option<BaseInfoOf<Runtime>>> {
            Ok(RmrkEquip::bases(base_id))
        }

        fn base_parts(base_id: BaseId) -> pallet_rmrk_rpc_runtime_api::Result<Vec<PartTypeOf<Runtime>>> {
            Ok(RmrkEquip::iterate_part_types(base_id).collect())
        }

        fn theme_names(base_id: BaseId) -> pallet_rmrk_rpc_runtime_api::Result<Vec<pallet_rmrk_rpc_runtime_api::ThemeName>> {
            let names = RmrkEquip::iterate_theme_names(base_id)
                .map(|name| name.into())
                .collect();

            Ok(names)
        }

        fn theme(
            base_id: BaseId,
            theme_name: pallet_rmrk_rpc_runtime_api::ThemeName,
            filter_keys: Option<Vec<pallet_rmrk_rpc_runtime_api::PropertyKey>>
        ) -> pallet_rmrk_rpc_runtime_api::Result<Option<BoundedThemeOf<Runtime>>> {
            use pallet_rmrk_equip::StringLimitOf;

            let theme_name: StringLimitOf<Self> = theme_name.try_into()
                .map_err(|_| DispatchError::Other("Can't read theme_name"))?;

            let filter_keys = option_filter_keys_to_set::<<Self as pallet_uniques::Config>::StringLimit>(
                filter_keys
            )?;

            let theme = RmrkEquip::get_theme(base_id, theme_name, filter_keys)?;
            Ok(theme)
        }
    }

    #[cfg(feature = "try-runtime")]
    impl frame_try_runtime::TryRuntime<Block> for Runtime {
        fn on_runtime_upgrade() -> (Weight, Weight) {
            log::info!("try-runtime::on_runtime_upgrade statemine.");
            let weight = Executive::try_runtime_upgrade().unwrap();
            (weight, RuntimeBlockWeights::get().max_block)
        }

        fn execute_block(block: Block, state_root_check: bool, select: frame_try_runtime::TryStateSelect) -> Weight {
            log::info!(
                target: "runtime::statemine", "try-runtime: executing block #{} ({:?}) / root checks: {:?} / sanity-checks: {:?}",
                block.header.number,
                block.header.hash(),
                state_root_check,
                select,
            );
            Executive::try_execute_block(block, state_root_check, select).expect("try_execute_block failed")
        }
    }

    #[cfg(feature = "runtime-benchmarks")]
    impl frame_benchmarking::Benchmark<Block> for Runtime {
        fn benchmark_metadata(extra: bool) -> (
            Vec<frame_benchmarking::BenchmarkList>,
            Vec<frame_support::traits::StorageInfo>,
        ) {
            use frame_benchmarking::{Benchmarking, BenchmarkList};
            use frame_support::traits::StorageInfoTrait;

            use frame_system_benchmarking::Pallet as SystemBench;
            use cumulus_pallet_session_benchmarking::Pallet as SessionBench;

            let mut list = Vec::<BenchmarkList>::new();
            list_benchmarks!(list, extra);

            let storage_info = AllPalletsWithSystem::storage_info();

            return (list, storage_info)
        }

        fn dispatch_benchmark(
            config: frame_benchmarking::BenchmarkConfig
        ) -> Result<Vec<frame_benchmarking::BenchmarkBatch>, sp_runtime::RuntimeString> {
            use frame_benchmarking::{Benchmarking, BenchmarkBatch, TrackedStorageKey};

            use frame_system_benchmarking::Pallet as SystemBench;
            impl frame_system_benchmarking::Config for Runtime {}

            use cumulus_pallet_session_benchmarking::Pallet as SessionBench;
            impl cumulus_pallet_session_benchmarking::Config for Runtime {}

            let whitelist: Vec<TrackedStorageKey> = vec![
                // Block Number
                hex_literal::hex!("26aa394eea5630e07c48ae0c9558cef702a5c1b19ab7a04f536c519aca4983ac").to_vec().into(),
                // Total Issuance
                hex_literal::hex!("c2261276cc9d1f8598ea4b6a74b15c2f57c875e4cff74148e4628f264b974c80").to_vec().into(),
                // Execution Phase
                hex_literal::hex!("26aa394eea5630e07c48ae0c9558cef7ff553b5a9862a516939d82b3d3d8661a").to_vec().into(),
                // Event Count
                hex_literal::hex!("26aa394eea5630e07c48ae0c9558cef70a98fdbe9ce6c55837576c60c7af3850").to_vec().into(),
                // System Events
                hex_literal::hex!("26aa394eea5630e07c48ae0c9558cef780d41e5e16056765bc8461851072c9d7").to_vec().into(),
                // Treasury Account
                hex_literal::hex!("26aa394eea5630e07c48ae0c9558cef7b99d880ec681799c0cf30e8886371da95ecffd7b6c0f78751baa9d281e0bfa3a6d6f646c70792f74727372790000000000000000000000000000000000000000").to_vec().into(),
            ];

            let mut batches = Vec::<BenchmarkBatch>::new();
            let params = (&config, &whitelist);
            add_benchmarks!(params, batches);

            if batches.is_empty() { return Err("Benchmark not found for this pallet.".into()) }
            Ok(batches)
        }
    }
}

struct CheckInherents;

impl cumulus_pallet_parachain_system::CheckInherents<Block> for CheckInherents {
    fn check_inherents(
        block: &Block,
        relay_state_proof: &cumulus_pallet_parachain_system::RelayChainStateProof,
    ) -> sp_inherents::CheckInherentsResult {
        let relay_chain_slot = relay_state_proof
            .read_slot()
            .expect("Could not read the relay chain slot from the proof");

        let inherent_data =
            cumulus_primitives_timestamp::InherentDataProvider::from_relay_chain_slot_and_duration(
                relay_chain_slot,
                sp_std::time::Duration::from_secs(6),
            )
            .create_inherent_data()
            .expect("Could not create the timestamp inherent data");

        inherent_data.check_extrinsics(block)
    }
}

cumulus_pallet_parachain_system::register_validate_block! {
    Runtime = Runtime,
    BlockExecutor = cumulus_pallet_aura_ext::BlockExecutor::<Runtime, Executive>,
    CheckInherents = CheckInherents,
}<|MERGE_RESOLUTION|>--- conflicted
+++ resolved
@@ -332,7 +332,6 @@
                 | pallet_rmrk_core::Call::accept_resource { .. }
                 | pallet_rmrk_core::Call::remove_resource { .. }
                 | pallet_rmrk_core::Call::accept_resource_removal { .. }
-                | pallet_rmrk_core::Call::send { .. }
                 | pallet_rmrk_core::Call::__Ignore { .. } => true,
                 _ => false,
             };
@@ -367,11 +366,7 @@
             RuntimeCall::PhalaMq { .. } | RuntimeCall::PhalaRegistry { .. } |
             RuntimeCall::PhalaMining { .. } | RuntimeCall::PhalaStakePool { .. } |
             // Phala World
-<<<<<<< HEAD
-            Call::PWNftSale { .. } | Call::PWIncubation { .. }
-=======
-            RuntimeCall::RmrkMarket { .. } | RuntimeCall::PWNftSale { .. } | RuntimeCall::PWIncubation { .. }
->>>>>>> 7d9d23e0
+            RuntimeCall::PWNftSale { .. } | RuntimeCall::PWIncubation { .. }
         )
     }
 }
@@ -1547,15 +1542,9 @@
     type BackfillOrigin = EnsureRootOrHalfCouncil;
 }
 impl pallet_fat::Config for Runtime {
-<<<<<<< HEAD
-    type Event = Event;
-    type InkCodeSizeLimit = ConstU32<{ 1024 * 1024 * 2 }>;
-    type SidevmCodeSizeLimit = ConstU32<{ 1024 * 1024 * 8 }>;
-=======
     type RuntimeEvent = RuntimeEvent;
     type InkCodeSizeLimit = ConstU32<{1024*1024*2}>;
     type SidevmCodeSizeLimit = ConstU32<{1024*1024*8}>;
->>>>>>> 7d9d23e0
 }
 
 #[cfg(feature = "runtime-benchmarks")]
