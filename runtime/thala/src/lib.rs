--- conflicted
+++ resolved
@@ -56,11 +56,7 @@
 };
 use sp_runtime::{
     create_runtime_str, generic, impl_opaque_keys,
-<<<<<<< HEAD
-    traits::{AccountIdConversion, AccountIdLookup, Block as BlockT, ConvertInto, Zero},
-=======
     traits::{AccountIdConversion, AccountIdLookup, Block as BlockT, ConvertInto},
->>>>>>> 0ce95154
     transaction_validity::{TransactionSource, TransactionValidity},
     ApplyExtrinsicResult, FixedPointNumber, Perbill, Percent, Permill, Perquintill,
 };
@@ -896,11 +892,7 @@
     );
     pub ExecutionPriceInBNC: (AssetId, u128) = (
         BNCAssetId::get(),
-<<<<<<< HEAD
         pha_per_second() / 5
-=======
-        pha_per_second()
->>>>>>> 0ce95154
     );
     pub ExecutionPriceInVKSM: (AssetId, u128) = (
         VSKSMAssetId::get(),
@@ -915,12 +907,9 @@
         VSKSMAssetId::get().into_multiasset(Fungibility::Fungible(u128::MAX)),
     ].to_vec().into();
 
-<<<<<<< HEAD
-=======
     // This fee is set when we trying to send assets that dest chain not support
     // it as trade fee, thus we set PHA as the fee asset, and give this default
     // amount to pay fee.
->>>>>>> 0ce95154
     pub const DefaultDestChainXcmFee: Balance = 10 * CENTS;
 }
 
@@ -944,45 +933,6 @@
     type Trader = (
         FixedRateOfFungible<
             ExecutionPriceInKSM,
-<<<<<<< HEAD
-            xcm_helper::XTransferTakeRevenue<
-                Self::AssetTransactor,
-                AccountId,
-                KhalaTreasuryAccount,
-            >,
-        >,
-        FixedRateOfFungible<
-            ExecutionPriceInPHA,
-            xcm_helper::XTransferTakeRevenue<
-                Self::AssetTransactor,
-                AccountId,
-                KhalaTreasuryAccount,
-            >,
-        >,
-        FixedRateOfFungible<
-            ExecutionPriceInKAR,
-            xcm_helper::XTransferTakeRevenue<
-                Self::AssetTransactor,
-                AccountId,
-                KhalaTreasuryAccount,
-            >,
-        >,
-        FixedRateOfFungible<
-            ExecutionPriceInBNC,
-            xcm_helper::XTransferTakeRevenue<
-                Self::AssetTransactor,
-                AccountId,
-                KhalaTreasuryAccount,
-            >,
-        >,
-        FixedRateOfFungible<
-            ExecutionPriceInVKSM,
-            xcm_helper::XTransferTakeRevenue<
-                Self::AssetTransactor,
-                AccountId,
-                KhalaTreasuryAccount,
-            >,
-=======
             xcm_helper::XTransferTakeRevenue<Self::AssetTransactor, AccountId, KhalaTreasuryAccount>,
         >,
         FixedRateOfFungible<
@@ -1000,7 +950,6 @@
         FixedRateOfFungible<
             ExecutionPriceInVKSM,
             xcm_helper::XTransferTakeRevenue<Self::AssetTransactor, AccountId, KhalaTreasuryAccount>,
->>>>>>> 0ce95154
         >,
     );
     type ResponseHandler = PolkadotXcm;
@@ -1065,11 +1014,7 @@
     type XcmExecutor = XcmExecutor<XcmConfig>;
     type Weigher = FixedWeightBounds<UnitWeightCost, Call, MaxInstructions>;
     type LocationInverter = LocationInverter<Ancestry>;
-<<<<<<< HEAD
-    type ParachainInfo = ParachainInfo;
-=======
     type NativeAssetChecker = xcm_helper::NativeAssetFilter<ParachainInfo>;
->>>>>>> 0ce95154
     type FeeAssets = FeeAssets;
     type DefaultFee = DefaultDestChainXcmFee;
 }
