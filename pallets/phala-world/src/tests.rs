#![cfg(test)]

use super::*;
use std::collections::BTreeMap;

use crate::mock::*;
use codec::Encode;
use frame_support::bounded_vec;
use frame_support::{assert_noop, assert_ok, error::BadOrigin, traits::Currency};
use sp_core::{crypto::AccountId32, sr25519, Pair};
use sp_runtime::BoundedVec;

use crate::incubation::{ShellPartInfoOf, ShellPartsOf};
use crate::traits::{
	primitives::*, CareerType, NftSaleType, OverlordMessage, PartInfo, Purpose, RaceType,
	RarityType, PartRarityType, PartSizeType, ShellPartInfo, ShellParts, StatusType
};
use mock::{
	Event as MockEvent, ExtBuilder, Origin, PWIncubation, PWNftSale, RmrkCore, RmrkMarket, Test,
};
<<<<<<< HEAD
=======
use mock::{
	RuntimeEvent as MockEvent, ExtBuilder, RuntimeOrigin as Origin, PWIncubation, PWNftSale, RmrkCore, Test
};
>>>>>>> 7d9d23e0

/// Turns a string into a BoundedVec
fn stb(s: &str) -> BoundedVec<u8, StringLimit> {
	s.as_bytes().to_vec().try_into().unwrap()
}

macro_rules! bvec {
	($( $x:tt )*) => {
		vec![$( $x )*].try_into().unwrap()
	}
}

fn mint_collection(account: AccountId32) {
	// Mint Spirits collection
	assert_ok!(RmrkCore::create_collection(
		Origin::signed(account),
		bvec![0u8; 20],
		Some(10),
		bvec![0u8; 15],
	));
}

fn mint_spirit(account: AccountId32, spirit_signature: Option<sr25519::Signature>) {
	let overlord_pair = sr25519::Pair::from_seed(b"28133080042813308004281330800428");
	if let Some(_spirit_signature) = spirit_signature {
		let message = OverlordMessage {
			account: account.clone(),
			purpose: Purpose::RedeemSpirit,
		};
		let enc_msg = Encode::encode(&message);
		let signature = overlord_pair.sign(&enc_msg);
		assert_ok!(PWNftSale::redeem_spirit(Origin::signed(account), signature));
	} else {
		// Mint Spirit NFT
		assert_ok!(PWNftSale::claim_spirit(Origin::signed(account)));
	}
}

fn setup_config(enable_status_type: StatusType) {
	// Set Overlord account
	assert_ok!(PWNftSale::set_overlord(Origin::root(), OVERLORD));
	let spirit_collection_id = RmrkCore::collection_index();
	// Mint Spirits Collection
	mint_collection(OVERLORD);
	// Set Spirit Collection ID
	assert_ok!(PWNftSale::set_spirit_collection_id(
		Origin::signed(OVERLORD),
		spirit_collection_id
	));
	let spirits_metadata = bvec![0u8, 0];
	assert_ok!(PWNftSale::set_spirits_metadata(
		Origin::signed(OVERLORD),
		spirits_metadata
	));
	let origin_of_shell_collection_id = RmrkCore::collection_index();
	// Mint Origin of Shells Collection
	mint_collection(OVERLORD);
	// Set Origin of Shell Collection ID
	assert_ok!(PWNftSale::set_origin_of_shell_collection_id(
		Origin::signed(OVERLORD),
		origin_of_shell_collection_id
	));
	let origin_of_shells_metadata = vec![
		(RaceType::Pandroid, bvec![0u8; 1]),
		(RaceType::Cyborg, bvec![0u8; 2]),
		(RaceType::AISpectre, bvec![0u8; 3]),
		(RaceType::XGene, bvec![0u8; 4]),
	];
	// Set Metadata for each Race's Origin of Shell
	assert_ok!(PWNftSale::set_origin_of_shells_metadata(
		Origin::signed(OVERLORD),
		origin_of_shells_metadata
	));
	// Initialize the Phala World Clock
	assert_ok!(PWNftSale::initialize_world_clock(Origin::signed(OVERLORD)));
	// Initialize Origin of Shell Inventory numbers
	assert_ok!(PWNftSale::init_rarity_type_counts(Origin::signed(OVERLORD)));
	match enable_status_type {
		StatusType::ClaimSpirits => {
			assert_ok!(PWNftSale::set_status_type(
				Origin::signed(OVERLORD),
				true,
				StatusType::ClaimSpirits
			));
		}
		StatusType::PurchaseRareOriginOfShells => {
			assert_ok!(PWNftSale::set_status_type(
				Origin::signed(OVERLORD),
				true,
				StatusType::ClaimSpirits
			));
			assert_ok!(PWNftSale::set_status_type(
				Origin::signed(OVERLORD),
				true,
				StatusType::PurchaseRareOriginOfShells
			));
		}
		StatusType::PurchasePrimeOriginOfShells => {
			assert_ok!(PWNftSale::set_status_type(
				Origin::signed(OVERLORD),
				true,
				StatusType::ClaimSpirits
			));
			assert_ok!(PWNftSale::set_status_type(
				Origin::signed(OVERLORD),
				true,
				StatusType::PurchasePrimeOriginOfShells
			));
		}
		StatusType::PreorderOriginOfShells => {
			assert_ok!(PWNftSale::set_status_type(
				Origin::signed(OVERLORD),
				true,
				StatusType::ClaimSpirits
			));
			assert_ok!(PWNftSale::set_status_type(
				Origin::signed(OVERLORD),
				true,
				StatusType::PurchaseRareOriginOfShells
			));
			assert_ok!(PWNftSale::set_status_type(
				Origin::signed(OVERLORD),
				true,
				StatusType::PreorderOriginOfShells
			));
		}
		StatusType::LastDayOfSale => {
			assert_ok!(PWNftSale::set_status_type(
				Origin::signed(OVERLORD),
				true,
				StatusType::ClaimSpirits
			));
			assert_ok!(PWNftSale::set_status_type(
				Origin::signed(OVERLORD),
				true,
				StatusType::LastDayOfSale
			));
		}
	}
}

fn setup_incubation_config() {
	let shell_collection_id = RmrkCore::collection_index();
	// Mint Shell Collection
	mint_collection(OVERLORD);
	assert_ok!(PWIncubation::set_shell_collection_id(
		Origin::signed(OVERLORD),
		shell_collection_id
	));
	let shell_parts_collection_id = RmrkCore::collection_index();
	// Mint Shell Parts Collection
	mint_collection(OVERLORD);
	assert_ok!(PWIncubation::set_shell_parts_collection_id(
		Origin::signed(OVERLORD),
		shell_parts_collection_id
	));
}

fn get_shell_part(shell_part_type: u8) -> ShellPartsOf<Test> {
	let mut shell_part_info: BTreeMap<BoundedVec<u8, StringLimit>, ShellPartInfoOf<Test>> =
		BTreeMap::new();
	let shell_part_info1: ShellPartInfoOf<Test> = ShellPartInfo {
		shell_part: PartInfo {
			name: stb("jacket"),
			rarity: PartRarityType::Normal,
			race: Some(RaceType::Cyborg),
			career: Some(CareerType::HackerWizard),
			sizes: Some(bounded_vec![PartSizeType::MA]),
			style: Some(stb("Sg01")),
			metadata: None,
			layer: 0,
			x: 0,
			y: 0,
			tradeable: true,
		},
		sub_parts: Some(bvec![
			PartInfo {
				name: stb("jacket-details"),
				rarity: PartRarityType::Legend,
				race: None,
				career: Some(CareerType::HackerWizard),
				sizes: Some(bounded_vec![PartSizeType::MA]),
				style: Some(stb("Sg01")),
				metadata: Some(stb("ar://jacket-details-uri")),
				layer: 0,
				x: 0,
				y: 0,
				tradeable: false,
			},
			PartInfo {
				name: stb("jacket"),
				rarity: PartRarityType::Epic,
				race: None,
				career: Some(CareerType::HackerWizard),
				sizes: Some(bounded_vec![PartSizeType::MA]),
				style: Some(stb("Sg01")),
				metadata: Some(stb("ar://jacket-uri")),
				layer: 0,
				x: 0,
				y: 0,
				tradeable: false,
			},
			PartInfo {
				name: stb("jacket-hat"),
				rarity: PartRarityType::Epic,
				race: None,
				career: Some(CareerType::HackerWizard),
				sizes: Some(bounded_vec![PartSizeType::MA]),
				style: Some(stb("Sg01")),
				metadata: Some(stb("ar://jacket-hat-uri")),
				layer: 0,
				x: 0,
				y: 0,
				tradeable: false,
			},
		]),
	};
	let shell_part_info2 = ShellPartInfo {
		shell_part: PartInfo {
			name: stb("t_shirt"),
			rarity: PartRarityType::Normal,
			race: None,
			career: Some(CareerType::HackerWizard),
			sizes: Some(bounded_vec![PartSizeType::MA]),
			style: Some(stb("Sg01")),
			metadata: Some(stb("ar://t-shirt-uri")),
			layer: 0,
			x: 0,
			y: 0,
			tradeable: true,
		},
		sub_parts: None,
	};
	let shell_part_info3 = ShellPartInfo {
		shell_part: PartInfo {
			name: stb("shoes"),
			rarity: PartRarityType::Rare,
			race: None,
			career: Some(CareerType::HackerWizard),
			sizes: Some(bounded_vec![PartSizeType::MA]),
			style: Some(stb("Sg01")),
			metadata: None,
			layer: 0,
			x: 0,
			y: 0,
			tradeable: true,
		},
		sub_parts: Some(bvec![
			PartInfo {
				name: stb("shoes-details"),
				rarity: PartRarityType::Epic,
				race: None,
				career: Some(CareerType::HackerWizard),
				sizes: Some(bounded_vec![PartSizeType::MA]),
				style: Some(stb("Sg01")),
				metadata: Some(stb("ar://shoes-details-uri")),
				layer: 0,
				x: 0,
				y: 0,
				tradeable: false,
			},
			PartInfo {
				name: stb("shoes"),
				rarity: PartRarityType::Normal,
				race: None,
				career: Some(CareerType::HackerWizard),
				sizes: Some(bounded_vec![PartSizeType::MA]),
				style: Some(stb("Sg01")),
				metadata: Some(stb("ar://shoes-uri")),
				layer: 0,
				x: 0,
				y: 0,
				tradeable: false,
			},
		]),
	};
	let shell_part_info4 = ShellPartInfo {
		shell_part: PartInfo {
			name: stb("head"),
			rarity: PartRarityType::Normal,
			race: Some(RaceType::Cyborg),
			career: Some(CareerType::HackerWizard),
			sizes: Some(bounded_vec![PartSizeType::MA]),
			style: Some(stb("Sg01")),
			metadata: Some(stb("ar://head-uri")),
			layer: 0,
			x: 0,
			y: 0,
			tradeable: false,
		},
		sub_parts: None,
	};
	match shell_part_type {
		1 => {
			shell_part_info.insert(stb("jacket"), shell_part_info1);
		}
		2 => {
			shell_part_info.insert(stb("jacket"), shell_part_info1);
			shell_part_info.insert(stb("t_shirt"), shell_part_info2);
		}
		_ => {
			shell_part_info.insert(stb("jacket"), shell_part_info1);
			shell_part_info.insert(stb("t_shirt"), shell_part_info2);
			shell_part_info.insert(stb("shoes"), shell_part_info3);
			shell_part_info.insert(stb("head"), shell_part_info4);
		}
	}
	let shell_parts_of: ShellPartsOf<Test> = ShellParts {
		parts: shell_part_info.clone(),
	};
	shell_parts_of.into()
}

#[test]
fn nft_id_increment_works() {
	ExtBuilder::default().build(OVERLORD).execute_with(|| {
		let overlord_pair = sr25519::Pair::from_seed(b"28133080042813308004281330800428");
		// Set Overlord and configuration then enable spirits to be claimed
		setup_config(StatusType::ClaimSpirits);
		let message = OverlordMessage {
			account: BOB,
			purpose: Purpose::RedeemSpirit,
		};
		// Sign BOB's Public Key and Metadata encoding with OVERLORD account
		let claim = Encode::encode(&message);
		let overlord_signature = overlord_pair.sign(&claim);
		// Dispatch a redeem_spirit from BOB's account
		assert_ok!(PWNftSale::redeem_spirit(
			Origin::signed(BOB),
			overlord_signature
		));
		// Check if event triggered and BOB has Spirit NFT ID 0
		System::assert_last_event(MockEvent::PWNftSale(
			crate::pallet_pw_nft_sale::Event::SpiritClaimed {
				owner: BOB,
				collection_id: 0,
				nft_id: 0,
			},
		));
		// ALICE should be able to claim since she has minimum amount of PHA
		assert_ok!(PWNftSale::claim_spirit(Origin::signed(ALICE)));
		// Check if event triggered and ALICE has Spirit NFT ID 1
		System::assert_last_event(MockEvent::PWNftSale(
			crate::pallet_pw_nft_sale::Event::SpiritClaimed {
				owner: ALICE,
				collection_id: 0,
				nft_id: 1,
			},
		));
	});
}

#[test]
fn claimed_spirit_works() {
	ExtBuilder::default().build(OVERLORD).execute_with(|| {
		let overlord_pair = sr25519::Pair::from_seed(b"28133080042813308004281330800428");
		// let overlord_pub = overlord_pair.public();
		// Set Overlord and configuration then enable spirits to be claimed
		setup_config(StatusType::ClaimSpirits);
		let message = OverlordMessage {
			account: BOB,
			purpose: Purpose::RedeemSpirit,
		};
		// Sign BOB's Public Key and Metadata encoding with OVERLORD account
		let claim = Encode::encode(&message);
		let overlord_signature = overlord_pair.sign(&claim);
		// Dispatch a redeem_spirit from BOB's account
		assert_ok!(PWNftSale::redeem_spirit(
			Origin::signed(BOB),
			overlord_signature
		));
		// ALICE should be able to claim since she has minimum amount of PHA
		assert_ok!(PWNftSale::claim_spirit(Origin::signed(ALICE)));
	});
}

#[test]
fn claimed_spirit_twice_fails() {
	ExtBuilder::default().build(ALICE).execute_with(|| {
		//let overlord_pub = overlord_pair.public();
		// Set Overlord and configuration then enable spirits to be claimed
		setup_config(StatusType::ClaimSpirits);
		//  Only root can set the Overlord Admin account
		assert_noop!(
			PWNftSale::set_overlord(Origin::signed(ALICE), BOB),
			BadOrigin
		);
		// Enable spirits to be claimed
		assert_noop!(
			PWNftSale::set_status_type(Origin::signed(BOB), true, StatusType::ClaimSpirits),
			pallet_pw_nft_sale::Error::<Test>::RequireOverlordAccount
		);
		// Dispatch a claim spirit from ALICE's account
		assert_ok!(PWNftSale::claim_spirit(Origin::signed(ALICE)));
		// Fail to dispatch a second claim spirit
		assert_noop!(
			PWNftSale::claim_spirit(Origin::signed(ALICE)),
			pallet_pw_nft_sale::Error::<Test>::SpiritAlreadyClaimed
		);
	});
}

#[test]
fn start_world_clock_works() {
	ExtBuilder::default().build(OVERLORD).execute_with(|| {
		// Set the Overlord Admin account
		assert_ok!(PWNftSale::set_overlord(Origin::root(), OVERLORD));
		// Initialize the Phala World Clock
		assert_ok!(PWNftSale::initialize_world_clock(Origin::signed(OVERLORD)));
	});
}

#[test]
fn auto_increment_era_works() {
	ExtBuilder::default().build(OVERLORD).execute_with(|| {
		// Set Overlord admin as BOB
		assert_ok!(PWNftSale::set_overlord(Origin::root(), BOB));
		System::assert_last_event(MockEvent::PWNftSale(
			crate::pallet_pw_nft_sale::Event::OverlordChanged {
				old_overlord: Some(OVERLORD),
				new_overlord: BOB,
			},
		));
		// Initialize the Phala World Clock
		assert_ok!(PWNftSale::initialize_world_clock(Origin::signed(BOB)));
		// Check Zero Day is Some(1)
		assert_eq!(PWNftSale::zero_day(), Some(INIT_TIMESTAMP_SECONDS));
		// Go to block 7 that would increment the Era at Block 6
		fast_forward_to(7);
		// Check Era is 1
		assert_eq!(PWNftSale::era(), 1);
		// Check if event triggered
		System::assert_last_event(MockEvent::PWNftSale(
			crate::pallet_pw_nft_sale::Event::NewEra {
				time: 5 * BLOCK_TIME_SECONDS + INIT_TIMESTAMP_SECONDS,
				era: 1,
			},
		));
		fast_forward_to(16);
		// Check Era is 1
		assert_eq!(PWNftSale::era(), 3);
		// Check if event triggered
		System::assert_last_event(MockEvent::PWNftSale(
			crate::pallet_pw_nft_sale::Event::NewEra {
				time: 15 * BLOCK_TIME_SECONDS + INIT_TIMESTAMP_SECONDS,
				era: 3,
			},
		));
	});
}

#[test]
fn purchase_rare_origin_of_shell_works() {
	ExtBuilder::default().build(OVERLORD).execute_with(|| {
		let overlord_pair = sr25519::Pair::from_seed(b"28133080042813308004281330800428");
		// Set Overlord and configuration then enable purchase of rare origin of shells
		setup_config(StatusType::PurchaseRareOriginOfShells);
		let bob_claim = Encode::encode(&BOB);
		let bob_overlord_signature = overlord_pair.sign(&bob_claim);
		let charlie_claim = Encode::encode(&CHARLIE);
		let charlie_overlord_signature = overlord_pair.sign(&charlie_claim);
		mint_spirit(ALICE, None);
		mint_spirit(BOB, Some(bob_overlord_signature));
		mint_spirit(CHARLIE, Some(charlie_overlord_signature));
		// ALICE purchases Legendary Origin of Shell
		assert_ok!(PWNftSale::buy_rare_origin_of_shell(
			Origin::signed(ALICE),
			RarityType::Legendary,
			RaceType::AISpectre,
			CareerType::HackerWizard,
		));
		// Check if event triggered
		System::assert_last_event(MockEvent::PWNftSale(
			crate::pallet_pw_nft_sale::Event::OriginOfShellMinted {
				rarity_type: RarityType::Legendary,
				collection_id: 1,
				nft_id: 0,
				owner: ALICE,
				race: RaceType::AISpectre,
				career: CareerType::HackerWizard,
				generation_id: 0,
			},
		));
		// BOB tries to buy Legendary Origin of Shell but not enough funds
		assert_noop!(
			PWNftSale::buy_rare_origin_of_shell(
				Origin::signed(BOB),
				RarityType::Legendary,
				RaceType::Cyborg,
				CareerType::HardwareDruid,
			),
			pallet_balances::Error::<Test>::InsufficientBalance
		);
		// BOB purchases Magic Origin of Shell
		assert_ok!(PWNftSale::buy_rare_origin_of_shell(
			Origin::signed(BOB),
			RarityType::Magic,
			RaceType::Cyborg,
			CareerType::HardwareDruid,
		));
		// Check if event triggered
		System::assert_last_event(MockEvent::PWNftSale(
			crate::pallet_pw_nft_sale::Event::OriginOfShellMinted {
				rarity_type: RarityType::Magic,
				collection_id: 1,
				nft_id: 1,
				owner: BOB,
				race: RaceType::Cyborg,
				career: CareerType::HardwareDruid,
				generation_id: 0,
			},
		));
		// CHARLIE tries to purchase Prime origin of shell and fails
		assert_noop!(
			PWNftSale::buy_rare_origin_of_shell(
				Origin::signed(CHARLIE),
				RarityType::Prime,
				RaceType::Pandroid,
				CareerType::HackerWizard,
			),
			pallet_pw_nft_sale::Error::<Test>::InvalidPurchase
		);
		// CHARLIE purchases Magic Origin Of Shell
		assert_ok!(PWNftSale::buy_rare_origin_of_shell(
			Origin::signed(CHARLIE),
			RarityType::Magic,
			RaceType::Pandroid,
			CareerType::HackerWizard,
		));
		// Check if event triggered
		System::assert_last_event(MockEvent::PWNftSale(
			crate::pallet_pw_nft_sale::Event::OriginOfShellMinted {
				rarity_type: RarityType::Magic,
				collection_id: 1,
				nft_id: 2,
				owner: CHARLIE,
				race: RaceType::Pandroid,
				career: CareerType::HackerWizard,
				generation_id: 0,
			},
		));
		// Check Balances of ALICE and BOB
		assert_eq!(Balances::total_balance(&ALICE), 19_000_000 * PHA);
		assert_eq!(Balances::total_balance(&BOB), 14_000 * PHA);
		assert_eq!(Balances::total_balance(&CHARLIE), 149_000 * PHA);
	});
}

#[test]
fn purchase_prime_origin_of_shell_works() {
	ExtBuilder::default().build(OVERLORD).execute_with(|| {
		let overlord_pair = sr25519::Pair::from_seed(b"28133080042813308004281330800428");
		// let overlord_pub = overlord_pair.public();
		// Set Overlord and configuration then enable spirits to be claimed
		setup_config(StatusType::PurchasePrimeOriginOfShells);
		// Sign BOB's Public Key and Metadata encoding with OVERLORD account
		let bob_message = OverlordMessage {
			account: BOB,
			purpose: Purpose::BuyPrimeOriginOfShells,
		};
		let bob_spirit_msg = OverlordMessage {
			account: BOB,
			purpose: Purpose::RedeemSpirit,
		};
		// Sign BOB's Public Key and Metadata encoding with OVERLORD account
		let claim = Encode::encode(&bob_message);
		let fake_claim = Encode::encode(&bob_spirit_msg);
		let bob_overlord_signature = overlord_pair.sign(&claim);
		let fake_signature = overlord_pair.sign(&fake_claim);
		// BOB cannot purchase another Origin of Shell without Spirit NFT
		assert_noop!(
			PWNftSale::buy_prime_origin_of_shell(
				Origin::signed(BOB),
				bob_overlord_signature.clone(),
				RaceType::AISpectre,
				CareerType::HackerWizard,
			),
			pallet_pw_nft_sale::Error::<Test>::MustOwnSpiritToPurchase
		);
		// BOB mints Spirit NFT
		mint_spirit(BOB, None);
		// BOB cannot use RedeemSpirit OverlordMessage to buy prime Origin of Shell
		assert_noop!(
			PWNftSale::buy_prime_origin_of_shell(
				Origin::signed(BOB),
				fake_signature,
				RaceType::AISpectre,
				CareerType::HackerWizard,
			),
			pallet_pw_nft_sale::Error::<Test>::WhitelistVerificationFailed
		);
		// BOB purchases a Prime NFT
		assert_ok!(PWNftSale::buy_prime_origin_of_shell(
			Origin::signed(BOB),
			bob_overlord_signature.clone(),
			RaceType::AISpectre,
			CareerType::HackerWizard,
		));
		// Check if event triggered
		System::assert_last_event(MockEvent::PWNftSale(
			crate::pallet_pw_nft_sale::Event::OriginOfShellMinted {
				rarity_type: RarityType::Prime,
				collection_id: 1,
				nft_id: 0,
				owner: BOB,
				race: RaceType::AISpectre,
				career: CareerType::HackerWizard,
				generation_id: 0,
			},
		));
		// BOB cannot purchase another Origin of Shell
		assert_noop!(
			PWNftSale::buy_prime_origin_of_shell(
				Origin::signed(BOB),
				bob_overlord_signature,
				RaceType::AISpectre,
				CareerType::HackerWizard,
			),
			pallet_pw_nft_sale::Error::<Test>::OriginOfShellAlreadyPurchased
		);
	});
}

#[test]
fn preorder_origin_of_shell_works() {
	ExtBuilder::default().build(OVERLORD).execute_with(|| {
		// Set Overlord and configuration then enable preorder origin of shells
		setup_config(StatusType::PreorderOriginOfShells);
		mint_spirit(ALICE, None);
		mint_spirit(BOB, None);
		mint_spirit(CHARLIE, None);
		// BOB preorders an origin of shell
		assert_ok!(PWNftSale::preorder_origin_of_shell(
			Origin::signed(BOB),
			RaceType::Cyborg,
			CareerType::HardwareDruid,
		));
		// Check if event triggered
		System::assert_last_event(MockEvent::PWNftSale(
			crate::pallet_pw_nft_sale::Event::OriginOfShellPreordered {
				owner: BOB,
				preorder_id: 0,
				race: RaceType::Cyborg,
				career: CareerType::HardwareDruid,
			},
		));
		// ALICE preorders an origin of shell
		assert_ok!(PWNftSale::preorder_origin_of_shell(
			Origin::signed(ALICE),
			RaceType::Pandroid,
			CareerType::HardwareDruid,
		));
		// Check if event triggered
		System::assert_last_event(MockEvent::PWNftSale(
			crate::pallet_pw_nft_sale::Event::OriginOfShellPreordered {
				owner: ALICE,
				preorder_id: 1,
				race: RaceType::Pandroid,
				career: CareerType::HardwareDruid,
			},
		));
		// Reassign PreorderIndex to max value
		pallet_pw_nft_sale::PreorderIndex::<Test>::mutate(|id| *id = PreorderId::max_value());
		// CHARLIE preorders an origin of shell but max value is reached
		assert_noop!(
			PWNftSale::preorder_origin_of_shell(
				Origin::signed(CHARLIE),
				RaceType::Cyborg,
				CareerType::HackerWizard,
			),
			pallet_pw_nft_sale::Error::<Test>::NoAvailablePreorderId
		);
	});
}

#[test]
fn preorder_origin_of_shell_works_2() {
	ExtBuilder::default().build(OVERLORD).execute_with(|| {
		// Set Overlord and configuration then enable preorder origin of shells
		setup_config(StatusType::PreorderOriginOfShells);
		mint_spirit(ALICE, None);
		mint_spirit(BOB, None);
		mint_spirit(CHARLIE, None);
		// CHARLIE buys legendary origin of shell
		assert_ok!(PWNftSale::buy_rare_origin_of_shell(
			Origin::signed(CHARLIE),
			RarityType::Magic,
			RaceType::AISpectre,
			CareerType::HackerWizard,
		));
		// CHARLIE cannot preorder since he owns an origin of shell
		assert_noop!(
			PWNftSale::preorder_origin_of_shell(
				Origin::signed(CHARLIE),
				RaceType::Cyborg,
				CareerType::HardwareDruid,
			),
			pallet_pw_nft_sale::Error::<Test>::OriginOfShellAlreadyPurchased
		);
		// BOB preorders an origin of shell
		assert_ok!(PWNftSale::preorder_origin_of_shell(
			Origin::signed(BOB),
			RaceType::Cyborg,
			CareerType::HardwareDruid,
		));
		// Check if event triggered
		System::assert_last_event(MockEvent::PWNftSale(
			crate::pallet_pw_nft_sale::Event::OriginOfShellPreordered {
				owner: BOB,
				preorder_id: 0,
				race: RaceType::Cyborg,
				career: CareerType::HardwareDruid,
			},
		));
		// BOB cannot preorder again
		assert_noop!(
			PWNftSale::preorder_origin_of_shell(
				Origin::signed(BOB),
				RaceType::Cyborg,
				CareerType::HardwareDruid,
			),
			pallet_pw_nft_sale::Error::<Test>::PreorderOriginOfShellNotAvailable
		);
		// ALICE preorders an origin of shell
		assert_ok!(PWNftSale::preorder_origin_of_shell(
			Origin::signed(ALICE),
			RaceType::Cyborg,
			CareerType::HardwareDruid,
		));
		// Check if event triggered
		System::assert_last_event(MockEvent::PWNftSale(
			crate::pallet_pw_nft_sale::Event::OriginOfShellPreordered {
				owner: ALICE,
				preorder_id: 1,
				race: RaceType::Cyborg,
				career: CareerType::HardwareDruid,
			},
		));
		// CHARLIE preorders an origin of shell but already purchased origin of shell
		assert_noop!(
			PWNftSale::preorder_origin_of_shell(
				Origin::signed(CHARLIE),
				RaceType::Pandroid,
				CareerType::HackerWizard,
			),
			pallet_pw_nft_sale::Error::<Test>::OriginOfShellAlreadyPurchased
		);
	});
}

#[test]
fn mint_preorder_origin_of_shell_works() {
	ExtBuilder::default().build(OVERLORD).execute_with(|| {
		// Set Overlord and configuration then enable preorder origin of shells
		setup_config(StatusType::PreorderOriginOfShells);
		mint_spirit(ALICE, None);
		mint_spirit(BOB, None);
		mint_spirit(CHARLIE, None);
		// BOB preorders an origin of shell
		assert_ok!(PWNftSale::preorder_origin_of_shell(
			Origin::signed(BOB),
			RaceType::Cyborg,
			CareerType::HardwareDruid,
		));
		// Check if event triggered
		System::assert_last_event(MockEvent::PWNftSale(
			crate::pallet_pw_nft_sale::Event::OriginOfShellPreordered {
				owner: BOB,
				preorder_id: 0,
				race: RaceType::Cyborg,
				career: CareerType::HardwareDruid,
			},
		));
		// CHARLIE preorders an origin of shell
		assert_ok!(PWNftSale::preorder_origin_of_shell(
			Origin::signed(CHARLIE),
			RaceType::Pandroid,
			CareerType::HardwareDruid,
		));
		// Check if event triggered
		System::assert_last_event(MockEvent::PWNftSale(
			crate::pallet_pw_nft_sale::Event::OriginOfShellPreordered {
				owner: CHARLIE,
				preorder_id: 1,
				race: RaceType::Pandroid,
				career: CareerType::HardwareDruid,
			},
		));
		// ALICE preorders an origin of shell successfully
		assert_ok!(PWNftSale::preorder_origin_of_shell(
			Origin::signed(ALICE),
			RaceType::AISpectre,
			CareerType::HackerWizard,
		));
		let preorders: Vec<PreorderId> = vec![0u32, 1u32, 2u32];
		// Set ALICE & BOB has Chosen and CHARLIE as NotChosen
		assert_ok!(PWNftSale::mint_chosen_preorders(
			Origin::signed(OVERLORD),
			preorders
		));
		System::assert_last_event(MockEvent::PWNftSale(
			crate::pallet_pw_nft_sale::Event::ChosenPreorderMinted {
				preorder_id: 2u32,
				owner: ALICE,
				nft_id: 2,
			},
		));
		// ALICE preorders an origin of shell but already purchased NFT
		assert_noop!(
			PWNftSale::preorder_origin_of_shell(
				Origin::signed(ALICE),
				RaceType::Cyborg,
				CareerType::HackerWizard,
			),
			pallet_pw_nft_sale::Error::<Test>::OriginOfShellAlreadyPurchased
		);
		assert_ok!(PWNftSale::set_status_type(
			Origin::signed(OVERLORD),
			false,
			StatusType::PreorderOriginOfShells
		));
		// Check Balances of ALICE, BOB, CHARLIE & OVERLORD
		assert_eq!(Balances::total_balance(&ALICE), 19_999_990 * PHA);
		assert_eq!(Balances::total_balance(&BOB), 14_990 * PHA);
		assert_eq!(Balances::total_balance(&CHARLIE), 149_990 * PHA);
		assert_eq!(Balances::total_balance(&OVERLORD), 2_813_308_034 * PHA);
	});
}

#[test]
fn claim_refund_preorder_origin_of_shell_works() {
	ExtBuilder::default().build(OVERLORD).execute_with(|| {
		// Set Overlord and configuration then enable preorder origin of shells
		setup_config(StatusType::PreorderOriginOfShells);
		mint_spirit(ALICE, None);
		mint_spirit(BOB, None);
		mint_spirit(CHARLIE, None);
		// BOB preorders an origin of shell
		assert_ok!(PWNftSale::preorder_origin_of_shell(
			Origin::signed(BOB),
			RaceType::Cyborg,
			CareerType::HardwareDruid,
		));
		// Check if event triggered
		System::assert_last_event(MockEvent::PWNftSale(
			crate::pallet_pw_nft_sale::Event::OriginOfShellPreordered {
				owner: BOB,
				preorder_id: 0,
				race: RaceType::Cyborg,
				career: CareerType::HardwareDruid,
			},
		));
		// CHARLIE preorders an origin of shell
		assert_ok!(PWNftSale::preorder_origin_of_shell(
			Origin::signed(CHARLIE),
			RaceType::Pandroid,
			CareerType::HardwareDruid,
		));
		// Check if event triggered
		System::assert_last_event(MockEvent::PWNftSale(
			crate::pallet_pw_nft_sale::Event::OriginOfShellPreordered {
				owner: CHARLIE,
				preorder_id: 1,
				race: RaceType::Pandroid,
				career: CareerType::HardwareDruid,
			},
		));
		// ALICE preorders an origin of shell successfully
		assert_ok!(PWNftSale::preorder_origin_of_shell(
			Origin::signed(ALICE),
			RaceType::AISpectre,
			CareerType::HackerWizard,
		));
		// Preorder status Vec
		let preorders: Vec<PreorderId> = vec![0u32, 1u32, 2u32];
		// Set ALICE & BOB has Chosen and CHARLIE as NotChosen
		assert_ok!(PWNftSale::refund_not_chosen_preorders(
			Origin::signed(OVERLORD),
			preorders
		));
		System::assert_last_event(MockEvent::PWNftSale(
			crate::pallet_pw_nft_sale::Event::NotChosenPreorderRefunded {
				preorder_id: 2u32,
				owner: ALICE,
			},
		));
		// Reassign PreorderIndex to max value
		pallet_pw_nft_sale::PreorderIndex::<Test>::mutate(|id| *id = PreorderId::max_value());
		// ALICE preorders an origin of shell but max value is reached
		assert_noop!(
			PWNftSale::preorder_origin_of_shell(
				Origin::signed(ALICE),
				RaceType::Cyborg,
				CareerType::HackerWizard,
			),
			pallet_pw_nft_sale::Error::<Test>::NoAvailablePreorderId
		);
		assert_ok!(PWNftSale::set_status_type(
			Origin::signed(OVERLORD),
			false,
			StatusType::PreorderOriginOfShells
		));
		// Check Balances of ALICE, BOB, CHARLIE & OVERLORD
		assert_eq!(Balances::total_balance(&ALICE), 20_000_000 * PHA);
		assert_eq!(Balances::total_balance(&BOB), 15_000 * PHA);
		assert_eq!(Balances::total_balance(&CHARLIE), 150_000 * PHA);
		assert_eq!(Balances::total_balance(&OVERLORD), 2_813_308_004 * PHA);
	});
}

#[test]
fn last_day_preorder_origin_of_shell_works() {
	ExtBuilder::default().build(OVERLORD).execute_with(|| {
		// Set Overlord and configuration then enable preorder origin of shells
		setup_config(StatusType::PreorderOriginOfShells);
		mint_spirit(ALICE, None);
		mint_spirit(BOB, None);
		mint_spirit(CHARLIE, None);
		// BOB preorders an origin of shell
		assert_ok!(PWNftSale::preorder_origin_of_shell(
			Origin::signed(BOB),
			RaceType::Cyborg,
			CareerType::HardwareDruid,
		));
		// Check if event triggered
		System::assert_last_event(MockEvent::PWNftSale(
			crate::pallet_pw_nft_sale::Event::OriginOfShellPreordered {
				owner: BOB,
				preorder_id: 0,
				race: RaceType::Cyborg,
				career: CareerType::HardwareDruid,
			},
		));
		// CHARLIE preorders an origin of shell
		assert_ok!(PWNftSale::preorder_origin_of_shell(
			Origin::signed(CHARLIE),
			RaceType::Pandroid,
			CareerType::HardwareDruid,
		));
		// Check if event triggered
		System::assert_last_event(MockEvent::PWNftSale(
			crate::pallet_pw_nft_sale::Event::OriginOfShellPreordered {
				owner: CHARLIE,
				preorder_id: 1,
				race: RaceType::Pandroid,
				career: CareerType::HardwareDruid,
			},
		));
		// ALICE preorders an origin of shell successfully
		assert_ok!(PWNftSale::preorder_origin_of_shell(
			Origin::signed(ALICE),
			RaceType::AISpectre,
			CareerType::HackerWizard,
		));
		let preorders: Vec<PreorderId> = vec![0u32, 1u32, 2u32];
		// Set ALICE & BOB has Chosen and CHARLIE as NotChosen
		assert_ok!(PWNftSale::mint_chosen_preorders(
			Origin::signed(OVERLORD),
			preorders
		));
		System::assert_last_event(MockEvent::PWNftSale(
			crate::pallet_pw_nft_sale::Event::ChosenPreorderMinted {
				preorder_id: 2u32,
				owner: ALICE,
				nft_id: 2,
			},
		));
		// ALICE preorders an origin of shell but already purchased NFT
		assert_noop!(
			PWNftSale::preorder_origin_of_shell(
				Origin::signed(ALICE),
				RaceType::Cyborg,
				CareerType::HackerWizard,
			),
			pallet_pw_nft_sale::Error::<Test>::OriginOfShellAlreadyPurchased
		);
		assert_ok!(PWNftSale::set_status_type(
			Origin::signed(OVERLORD),
			false,
			StatusType::PreorderOriginOfShells
		));
		assert_ok!(PWNftSale::set_status_type(
			Origin::signed(OVERLORD),
			true,
			StatusType::LastDayOfSale
		));
		// ALICE preorders an origin of shell since it last day of sale
		assert_ok!(PWNftSale::preorder_origin_of_shell(
			Origin::signed(ALICE),
			RaceType::Cyborg,
			CareerType::RoboWarrior,
		),);
		// Check Balances of ALICE, BOB, CHARLIE & OVERLORD
		assert_eq!(Balances::total_balance(&ALICE), 19_999_990 * PHA);
		assert_eq!(Balances::total_balance(&BOB), 14_990 * PHA);
		assert_eq!(Balances::total_balance(&CHARLIE), 149_990 * PHA);
		assert_eq!(Balances::total_balance(&OVERLORD), 2_813_308_034 * PHA);
	});
}

#[test]
fn mint_gift_origin_of_shell_works() {
	ExtBuilder::default().build(OVERLORD).execute_with(|| {
		// Set Overlord and configuration then enable preorder origin of shells
		setup_config(StatusType::PreorderOriginOfShells);
		mint_spirit(ALICE, None);
		mint_spirit(BOB, None);
		mint_spirit(CHARLIE, None);
		// Gift a reserve Origin of Shell
		assert_ok!(PWNftSale::mint_gift_origin_of_shell(
			Origin::signed(OVERLORD),
			CHARLIE,
			RarityType::Magic,
			RaceType::XGene,
			CareerType::Web3Monk,
			NftSaleType::Reserved,
		));
		// Check if event triggered
		System::assert_last_event(MockEvent::PWNftSale(
			crate::pallet_pw_nft_sale::Event::OriginOfShellGiftedToOwner {
				owner: CHARLIE,
				nft_sale_type: NftSaleType::Reserved,
			},
		));
		// BOB preorders an origin of shell
		assert_ok!(PWNftSale::preorder_origin_of_shell(
			Origin::signed(BOB),
			RaceType::Cyborg,
			CareerType::HardwareDruid,
		));
		// Check if event triggered
		System::assert_last_event(MockEvent::PWNftSale(
			crate::pallet_pw_nft_sale::Event::OriginOfShellPreordered {
				owner: BOB,
				preorder_id: 0,
				race: RaceType::Cyborg,
				career: CareerType::HardwareDruid,
			},
		));
		// Update inventory to have a giveaway then gift giveaway
		assert_ok!(PWNftSale::update_rarity_type_counts(
			Origin::signed(OVERLORD),
			RarityType::Prime,
			0,
			1
		));
		assert_ok!(PWNftSale::mint_gift_origin_of_shell(
			Origin::signed(OVERLORD),
			CHARLIE,
			RarityType::Prime,
			RaceType::Cyborg,
			CareerType::HackerWizard,
			NftSaleType::Giveaway,
		));
		// Giveaway should fail now
		assert_noop!(
			PWNftSale::mint_gift_origin_of_shell(
				Origin::signed(OVERLORD),
				CHARLIE,
				RarityType::Prime,
				RaceType::Cyborg,
				CareerType::HackerWizard,
				NftSaleType::Giveaway,
			),
			pallet_pw_nft_sale::Error::<Test>::NoAvailableRaceGivewayLeft
		);
		// CHARLIE preorders an origin of shell but cannot since already owns gifted Origin of Shell
		assert_noop!(
			PWNftSale::preorder_origin_of_shell(
				Origin::signed(CHARLIE),
				RaceType::Pandroid,
				CareerType::HardwareDruid,
			),
			pallet_pw_nft_sale::Error::<Test>::OriginOfShellAlreadyPurchased
		);
		// Check if event triggered
		System::assert_last_event(MockEvent::PWNftSale(
			crate::pallet_pw_nft_sale::Event::OriginOfShellGiftedToOwner {
				owner: CHARLIE,
				nft_sale_type: NftSaleType::Giveaway,
			},
		));
		// ALICE preorders an origin of shell successfully
		assert_ok!(PWNftSale::preorder_origin_of_shell(
			Origin::signed(ALICE),
			RaceType::AISpectre,
			CareerType::HackerWizard,
		));
		let preorders: Vec<PreorderId> = vec![0u32, 1u32];
		// Set ALICE & BOB has Chosen and CHARLIE as NotChosen
		assert_ok!(PWNftSale::mint_chosen_preorders(
			Origin::signed(OVERLORD),
			preorders
		));
		System::assert_last_event(MockEvent::PWNftSale(
			crate::pallet_pw_nft_sale::Event::ChosenPreorderMinted {
				preorder_id: 1u32,
				owner: ALICE,
				nft_id: 3,
			},
		));
		// ALICE preorders an origin of shell but max value is reached
		assert_noop!(
			PWNftSale::preorder_origin_of_shell(
				Origin::signed(ALICE),
				RaceType::Cyborg,
				CareerType::HackerWizard,
			),
			pallet_pw_nft_sale::Error::<Test>::OriginOfShellAlreadyPurchased
		);
		assert_ok!(PWNftSale::set_status_type(
			Origin::signed(OVERLORD),
			false,
			StatusType::PreorderOriginOfShells
		));
		// Check Balances of ALICE, BOB, CHARLIE & OVERLORD
		assert_eq!(Balances::total_balance(&ALICE), 19_999_990 * PHA);
		assert_eq!(Balances::total_balance(&BOB), 14_990 * PHA);
		assert_eq!(Balances::total_balance(&CHARLIE), 150_000 * PHA);
		assert_eq!(Balances::total_balance(&OVERLORD), 2_813_308_024 * PHA);
	});
}

#[test]
fn can_initiate_incubation_process() {
	ExtBuilder::default().build(OVERLORD).execute_with(|| {
		// Set Overlord and configuration then enable preorder origin of shells
		setup_config(StatusType::PreorderOriginOfShells);
		mint_spirit(ALICE, None);
		mint_spirit(BOB, None);
		mint_spirit(CHARLIE, None);
		// BOB preorders an origin of shell
		assert_ok!(PWNftSale::preorder_origin_of_shell(
			Origin::signed(BOB),
			RaceType::Cyborg,
			CareerType::HardwareDruid,
		));
		// Check if event triggered
		System::assert_last_event(MockEvent::PWNftSale(
			crate::pallet_pw_nft_sale::Event::OriginOfShellPreordered {
				owner: BOB,
				preorder_id: 0,
				race: RaceType::Cyborg,
				career: CareerType::HardwareDruid,
			},
		));
		// CHARLIE preorders an origin of shell
		assert_ok!(PWNftSale::preorder_origin_of_shell(
			Origin::signed(CHARLIE),
			RaceType::Pandroid,
			CareerType::HardwareDruid,
		));
		// Check if event triggered
		System::assert_last_event(MockEvent::PWNftSale(
			crate::pallet_pw_nft_sale::Event::OriginOfShellPreordered {
				owner: CHARLIE,
				preorder_id: 1,
				race: RaceType::Pandroid,
				career: CareerType::HardwareDruid,
			},
		));
		// ALICE preorders an origin of shell successfully
		assert_ok!(PWNftSale::preorder_origin_of_shell(
			Origin::signed(ALICE),
			RaceType::AISpectre,
			CareerType::HackerWizard,
		));
		let preorders: Vec<PreorderId> = vec![0u32, 1u32, 2u32];
		// Set ALICE & BOB has Chosen and CHARLIE as NotChosen
		assert_ok!(PWNftSale::mint_chosen_preorders(
			Origin::signed(OVERLORD),
			preorders
		));
		System::assert_last_event(MockEvent::PWNftSale(
			crate::pallet_pw_nft_sale::Event::ChosenPreorderMinted {
				preorder_id: 2u32,
				owner: ALICE,
				nft_id: 2,
			},
		));
		// ALICE preorders an origin of shell but already minted NFT
		assert_noop!(
			PWNftSale::preorder_origin_of_shell(
				Origin::signed(ALICE),
				RaceType::Cyborg,
				CareerType::HackerWizard,
			),
			pallet_pw_nft_sale::Error::<Test>::OriginOfShellAlreadyPurchased
		);
		assert_ok!(PWNftSale::set_status_type(
			Origin::signed(OVERLORD),
			false,
			StatusType::PreorderOriginOfShells
		));
		// Check Balances of ALICE, BOB, CHARLIE & OVERLORD
		assert_eq!(Balances::total_balance(&ALICE), 19_999_990 * PHA);
		assert_eq!(Balances::total_balance(&BOB), 14_990 * PHA);
		assert_eq!(Balances::total_balance(&CHARLIE), 149_990 * PHA);
		assert_eq!(Balances::total_balance(&OVERLORD), 2_813_308_034 * PHA);
		// ALICE cannot start incubation process before it is enabled
		assert_noop!(
			PWIncubation::start_incubation(Origin::signed(ALICE), 1u32, 2u32),
			pallet_pw_incubation::Error::<Test>::StartIncubationNotAvailable
		);
		// Set CanStartIncubationStatus to true
		assert_ok!(PWIncubation::set_can_start_incubation_status(
			Origin::signed(OVERLORD),
			true
		));
		let now = INIT_TIMESTAMP_SECONDS;
		let official_hatch_time = now + INCUBATION_DURATION_SEC;
		System::assert_last_event(MockEvent::PWIncubation(
			crate::pallet_pw_incubation::Event::CanStartIncubationStatusChanged {
				status: true,
				start_time: now,
				official_hatch_time,
			},
		));
		// ALICE initiates incubation process
		assert_ok!(PWIncubation::start_incubation(
			Origin::signed(ALICE),
			1u32,
			2u32
		));
		let alice_now = INIT_TIMESTAMP_SECONDS;
		System::assert_last_event(MockEvent::PWIncubation(
			crate::pallet_pw_incubation::Event::StartedIncubation {
				collection_id: 1u32,
				nft_id: 2u32,
				owner: ALICE,
				start_time: alice_now,
				hatch_time: official_hatch_time,
			},
		));
		// BOB initiates during next block
		fast_forward_to(2);
		let bob_now = 2 * BLOCK_TIME_SECONDS + INIT_TIMESTAMP_SECONDS;
		assert_ok!(PWIncubation::start_incubation(
			Origin::signed(BOB),
			1u32,
			0u32
		));
		System::assert_last_event(MockEvent::PWIncubation(
			crate::pallet_pw_incubation::Event::StartedIncubation {
				collection_id: 1u32,
				nft_id: 0u32,
				owner: BOB,
				start_time: bob_now,
				hatch_time: official_hatch_time,
			},
		));
		// CHARLIE fails if trying to start incubation of non-owned Origin of Shell
		assert_noop!(
			PWIncubation::start_incubation(Origin::signed(CHARLIE), 1u32, 0u32),
			pallet_pw_incubation::Error::<Test>::NotOwner
		);
	});
}

#[test]
fn can_send_food_to_origin_of_shell() {
	ExtBuilder::default().build(OVERLORD).execute_with(|| {
		// Set Overlord and configuration then enable preorder origin of shells
		setup_config(StatusType::PreorderOriginOfShells);
		mint_spirit(ALICE, None);
		mint_spirit(BOB, None);
		mint_spirit(CHARLIE, None);
		// BOB preorders an origin of shell
		assert_ok!(PWNftSale::preorder_origin_of_shell(
			Origin::signed(BOB),
			RaceType::Cyborg,
			CareerType::HardwareDruid,
		));
		// Check if event triggered
		System::assert_last_event(MockEvent::PWNftSale(
			crate::pallet_pw_nft_sale::Event::OriginOfShellPreordered {
				owner: BOB,
				preorder_id: 0,
				race: RaceType::Cyborg,
				career: CareerType::HardwareDruid,
			},
		));
		// CHARLIE preorders an origin of shell
		assert_ok!(PWNftSale::preorder_origin_of_shell(
			Origin::signed(CHARLIE),
			RaceType::Pandroid,
			CareerType::HardwareDruid,
		));
		// Check if event triggered
		System::assert_last_event(MockEvent::PWNftSale(
			crate::pallet_pw_nft_sale::Event::OriginOfShellPreordered {
				owner: CHARLIE,
				preorder_id: 1,
				race: RaceType::Pandroid,
				career: CareerType::HardwareDruid,
			},
		));
		// ALICE preorders an origin of shell successfully
		assert_ok!(PWNftSale::preorder_origin_of_shell(
			Origin::signed(ALICE),
			RaceType::AISpectre,
			CareerType::HackerWizard,
		));
		let preorders: Vec<PreorderId> = vec![0u32, 1u32, 2u32];
		// Set ALICE & BOB has Chosen and CHARLIE as NotChosen
		assert_ok!(PWNftSale::mint_chosen_preorders(
			Origin::signed(OVERLORD),
			preorders
		));
		System::assert_last_event(MockEvent::PWNftSale(
			crate::pallet_pw_nft_sale::Event::ChosenPreorderMinted {
				preorder_id: 2u32,
				owner: ALICE,
				nft_id: 2,
			},
		));
		// ALICE preorders an origin of shell but max value is reached
		assert_noop!(
			PWNftSale::preorder_origin_of_shell(
				Origin::signed(ALICE),
				RaceType::Cyborg,
				CareerType::HackerWizard,
			),
			pallet_pw_nft_sale::Error::<Test>::OriginOfShellAlreadyPurchased
		);
		assert_ok!(PWNftSale::set_status_type(
			Origin::signed(OVERLORD),
			false,
			StatusType::PreorderOriginOfShells
		));
		// Check Balances of ALICE, BOB, CHARLIE & OVERLORD
		assert_eq!(Balances::total_balance(&ALICE), 19_999_990 * PHA);
		assert_eq!(Balances::total_balance(&BOB), 14_990 * PHA);
		assert_eq!(Balances::total_balance(&CHARLIE), 149_990 * PHA);
		assert_eq!(Balances::total_balance(&OVERLORD), 2_813_308_034 * PHA);
		assert_ok!(PWIncubation::set_can_start_incubation_status(
			Origin::signed(OVERLORD),
			true
		));
		let now = INIT_TIMESTAMP_SECONDS;
		let official_hatch_time = now + INCUBATION_DURATION_SEC;
		System::assert_last_event(MockEvent::PWIncubation(
			crate::pallet_pw_incubation::Event::CanStartIncubationStatusChanged {
				status: true,
				start_time: now,
				official_hatch_time,
			},
		));
		// ALICE cannot transfer her Origin of Shell to BOB
		assert_noop!(
			RmrkCore::send(
				Origin::signed(ALICE),
				1u32,
				2u32,
				rmrk_traits::AccountIdOrCollectionNftTuple::AccountId(BOB)
			),
			pallet_uniques::Error::<Test>::Frozen
		);
		// ALICE initiates incubation process
		assert_ok!(PWIncubation::start_incubation(
			Origin::signed(ALICE),
			1u32,
			2u32
		));
		let alice_now = INIT_TIMESTAMP_SECONDS;
		System::assert_last_event(MockEvent::PWIncubation(
			crate::pallet_pw_incubation::Event::StartedIncubation {
				collection_id: 1u32,
				nft_id: 2u32,
				owner: ALICE,
				start_time: alice_now,
				hatch_time: official_hatch_time,
			},
		));
		// CHARLIE feeds ALICE's Origin of Shell Twice and fails on the third
		assert_ok!(PWIncubation::feed_origin_of_shell(
			Origin::signed(CHARLIE),
			1u32,
			2u32
		));
		System::assert_last_event(MockEvent::PWIncubation(
			crate::pallet_pw_incubation::Event::OriginOfShellReceivedFood {
				collection_id: 1u32,
				nft_id: 2u32,
				sender: CHARLIE,
				era: 0,
			},
		));
		assert_ok!(PWIncubation::feed_origin_of_shell(
			Origin::signed(CHARLIE),
			1u32,
			2u32
		));
		System::assert_last_event(MockEvent::PWIncubation(
			crate::pallet_pw_incubation::Event::OriginOfShellReceivedFood {
				collection_id: 1u32,
				nft_id: 2u32,
				sender: CHARLIE,
				era: 0,
			},
		));
		assert_noop!(
			PWIncubation::feed_origin_of_shell(Origin::signed(CHARLIE), 1u32, 2u32),
			pallet_pw_incubation::Error::<Test>::AlreadySentFoodTwice
		);
		// CHARLIE can feed now that a new Era has started
		fast_forward_to(7);
		let bob_now = 7 * BLOCK_TIME_SECONDS + INIT_TIMESTAMP_SECONDS;
		assert_ok!(PWIncubation::start_incubation(
			Origin::signed(BOB),
			1u32,
			0u32
		));
		System::assert_last_event(MockEvent::PWIncubation(
			crate::pallet_pw_incubation::Event::StartedIncubation {
				collection_id: 1u32,
				nft_id: 0u32,
				owner: BOB,
				start_time: bob_now,
				hatch_time: official_hatch_time,
			},
		));
		assert_ok!(PWIncubation::feed_origin_of_shell(
			Origin::signed(CHARLIE),
			1u32,
			0u32
		));
		System::assert_last_event(MockEvent::PWIncubation(
			crate::pallet_pw_incubation::Event::OriginOfShellReceivedFood {
				collection_id: 1u32,
				nft_id: 0u32,
				sender: CHARLIE,
				era: 1,
			},
		));
		// OVERLORD cannot send food bc they do not own an Origin of Shell
		assert_noop!(
			PWIncubation::feed_origin_of_shell(Origin::signed(OVERLORD), 1u32, 0u32),
			pallet_pw_incubation::Error::<Test>::NoPermission
		);
	});
}

#[test]
fn can_hatch_origin_of_shell() {
	ExtBuilder::default().build(OVERLORD).execute_with(|| {
		// Set Overlord and configuration then enable preorder origin of shells
		setup_config(StatusType::PreorderOriginOfShells);
		mint_spirit(ALICE, None);
		mint_spirit(BOB, None);
		mint_spirit(CHARLIE, None);
		mint_spirit(OVERLORD, None);
		// BOB preorders an origin of shell
		assert_ok!(PWNftSale::preorder_origin_of_shell(
			Origin::signed(BOB),
			RaceType::Cyborg,
			CareerType::HardwareDruid,
		));
		// Check if event triggered
		System::assert_last_event(MockEvent::PWNftSale(
			crate::pallet_pw_nft_sale::Event::OriginOfShellPreordered {
				owner: BOB,
				preorder_id: 0,
				race: RaceType::Cyborg,
				career: CareerType::HardwareDruid,
			},
		));
		// CHARLIE preorders an origin of shell
		assert_ok!(PWNftSale::preorder_origin_of_shell(
			Origin::signed(CHARLIE),
			RaceType::Pandroid,
			CareerType::HardwareDruid,
		));
		// Check if event triggered
		System::assert_last_event(MockEvent::PWNftSale(
			crate::pallet_pw_nft_sale::Event::OriginOfShellPreordered {
				owner: CHARLIE,
				preorder_id: 1,
				race: RaceType::Pandroid,
				career: CareerType::HardwareDruid,
			},
		));
		// ALICE preorders an origin of shell successfully
		assert_ok!(PWNftSale::preorder_origin_of_shell(
			Origin::signed(ALICE),
			RaceType::AISpectre,
			CareerType::HackerWizard,
		));
		let preorders: Vec<PreorderId> = vec![0u32, 1u32, 2u32];
		// Set ALICE & BOB has Chosen and CHARLIE as NotChosen
		assert_ok!(PWNftSale::mint_chosen_preorders(
			Origin::signed(OVERLORD),
			preorders
		));
		System::assert_last_event(MockEvent::PWNftSale(
			crate::pallet_pw_nft_sale::Event::ChosenPreorderMinted {
				preorder_id: 2u32,
				owner: ALICE,
				nft_id: 2,
			},
		));
		// Reassign PreorderIndex to max value
		pallet_pw_nft_sale::PreorderIndex::<Test>::mutate(|id| *id = PreorderId::max_value());
		// OVERLORD preorders an origin of shell but max value is reached
		assert_noop!(
			PWNftSale::preorder_origin_of_shell(
				Origin::signed(OVERLORD),
				RaceType::Cyborg,
				CareerType::HackerWizard,
			),
			pallet_pw_nft_sale::Error::<Test>::NoAvailablePreorderId
		);
		// ALICE preorders but can't because already minted origin of shell
		assert_noop!(
			PWNftSale::preorder_origin_of_shell(
				Origin::signed(ALICE),
				RaceType::Cyborg,
				CareerType::HackerWizard,
			),
			pallet_pw_nft_sale::Error::<Test>::OriginOfShellAlreadyPurchased
		);
		assert_ok!(PWNftSale::set_status_type(
			Origin::signed(OVERLORD),
			false,
			StatusType::PreorderOriginOfShells
		));
		// Check Balances of ALICE, BOB, CHARLIE & OVERLORD
		assert_eq!(Balances::total_balance(&ALICE), 19_999_990 * PHA);
		assert_eq!(Balances::total_balance(&BOB), 14_990 * PHA);
		assert_eq!(Balances::total_balance(&CHARLIE), 149_990 * PHA);
		assert_eq!(Balances::total_balance(&OVERLORD), 2_813_308_034 * PHA);
		assert_ok!(PWIncubation::set_can_start_incubation_status(
			Origin::signed(OVERLORD),
			true
		));
		let now = INIT_TIMESTAMP_SECONDS;
		let official_hatch_time = now + INCUBATION_DURATION_SEC;
		System::assert_last_event(MockEvent::PWIncubation(
			crate::pallet_pw_incubation::Event::CanStartIncubationStatusChanged {
				status: true,
				start_time: now,
				official_hatch_time,
			},
		));
		// ALICE initiates incubation process
		assert_ok!(PWIncubation::start_incubation(
			Origin::signed(ALICE),
			1u32,
			2u32
		));
		let alice_now = INIT_TIMESTAMP_SECONDS;
		System::assert_last_event(MockEvent::PWIncubation(
			crate::pallet_pw_incubation::Event::StartedIncubation {
				collection_id: 1u32,
				nft_id: 2u32,
				owner: ALICE,
				start_time: alice_now,
				hatch_time: official_hatch_time,
			},
		));
		// CHARLIE feeds ALICE's Origin of Shell Twice and fails on the third
		assert_ok!(PWIncubation::feed_origin_of_shell(
			Origin::signed(CHARLIE),
			1u32,
			2u32
		));
		System::assert_last_event(MockEvent::PWIncubation(
			crate::pallet_pw_incubation::Event::OriginOfShellReceivedFood {
				collection_id: 1u32,
				nft_id: 2u32,
				sender: CHARLIE,
				era: 0,
			},
		));
		assert_ok!(PWIncubation::feed_origin_of_shell(
			Origin::signed(CHARLIE),
			1u32,
			2u32
		));
		System::assert_last_event(MockEvent::PWIncubation(
			crate::pallet_pw_incubation::Event::OriginOfShellReceivedFood {
				collection_id: 1u32,
				nft_id: 2u32,
				sender: CHARLIE,
				era: 0,
			},
		));
		assert_noop!(
			PWIncubation::feed_origin_of_shell(Origin::signed(CHARLIE), 1u32, 2u32),
			pallet_pw_incubation::Error::<Test>::AlreadySentFoodTwice
		);
		// CHARLIE cannot send food to BOB since he hasn't started incubation process
		assert_noop!(
			PWIncubation::feed_origin_of_shell(Origin::signed(CHARLIE), 1u32, 0u32),
			pallet_pw_incubation::Error::<Test>::CannotSendFoodToOriginOfShell
		);
		// CHARLIE can feed now that a new Era has started
		fast_forward_to(7);
		let bob_now = 7 * BLOCK_TIME_SECONDS + INIT_TIMESTAMP_SECONDS;
		assert_ok!(PWIncubation::start_incubation(
			Origin::signed(BOB),
			1u32,
			0u32
		));
		System::assert_last_event(MockEvent::PWIncubation(
			crate::pallet_pw_incubation::Event::StartedIncubation {
				collection_id: 1u32,
				nft_id: 0u32,
				owner: BOB,
				start_time: bob_now,
				hatch_time: official_hatch_time,
			},
		));
		// CHARLIE can feed BOB's Origin of Shell now
		assert_ok!(PWIncubation::feed_origin_of_shell(
			Origin::signed(CHARLIE),
			1u32,
			0u32
		));
		System::assert_last_event(MockEvent::PWIncubation(
			crate::pallet_pw_incubation::Event::OriginOfShellReceivedFood {
				collection_id: 1u32,
				nft_id: 0u32,
				sender: CHARLIE,
				era: 1,
			},
		));
		// OVERLORD cannot send food bc they do not own an Origin of Shell
		assert_noop!(
			PWIncubation::feed_origin_of_shell(Origin::signed(OVERLORD), 1u32, 2u32),
			pallet_pw_incubation::Error::<Test>::NoPermission
		);
		setup_incubation_config();
		let composable_part = get_shell_part(1);
		assert_ok!(PWIncubation::set_origin_of_shell_chosen_parts(
			Origin::signed(OVERLORD),
			1u32,
			2u32,
			composable_part.clone(),
		));

		let new_chosen_parts =
			pallet_pw_incubation::OriginOfShellsChosenParts::<Test>::get((1u32, 2u32))
				.expect("good");
		System::assert_last_event(MockEvent::PWIncubation(
			crate::pallet_pw_incubation::Event::OriginOfShellChosenPartsUpdated {
				collection_id: 1u32,
				nft_id: 2u32,
				old_chosen_parts: None,
				new_chosen_parts: new_chosen_parts.clone(),
			},
		));
		let basic_part = get_shell_part(4);
		assert_ok!(PWIncubation::set_origin_of_shell_chosen_parts(
			Origin::signed(OVERLORD),
			1u32,
			2u32,
			basic_part.clone(),
		));
		let new_chosen_parts2 =
			pallet_pw_incubation::OriginOfShellsChosenParts::<Test>::get((1u32, 2u32))
				.expect("good");
		System::assert_last_event(MockEvent::PWIncubation(
			crate::pallet_pw_incubation::Event::OriginOfShellChosenPartsUpdated {
				collection_id: 1u32,
				nft_id: 2u32,
				old_chosen_parts: Some(new_chosen_parts),
				new_chosen_parts: new_chosen_parts2.clone(),
			},
		));

		fast_forward_to(630);
		// ALICE can hatch origin of shell from OVERLORD admin call
		assert_ok!(PWIncubation::hatch_origin_of_shell(
			Origin::signed(OVERLORD),
			1u32,
			2u32,
			bvec![0u8; 15]
		));
		System::assert_last_event(MockEvent::PWIncubation(
			crate::pallet_pw_incubation::Event::ShellAwakened {
				shell_collection_id: 2u32,
				shell_nft_id: 0u32,
				origin_of_shell_collection_id: 1u32,
				origin_of_shell_nft_id: 2u32,
				rarity: RarityType::Prime,
				race: RaceType::AISpectre,
				career: CareerType::HackerWizard,
				generation_id: 0,
				owner: ALICE,
			},
		));
		// BOB cannot trade his NFT
		assert_noop!(
			RmrkCore::send(
				Origin::signed(BOB),
				1u32,
				0u32,
				rmrk_traits::AccountIdOrCollectionNftTuple::AccountId(CHARLIE)
			),
			pallet_uniques::Error::<Test>::Frozen
		);
		let nft_parts = pallet_rmrk_core::Nfts::<Test>::iter_prefix_values(3u32);
		// Print out NFT parts minted for debugging
		// for part in nft_parts {
		// 	println!("{:?}", part);
		// }
		// ALICE moves transferable nested NFT part from Shell NFT to account
		assert_ok!(RmrkCore::send(
			Origin::signed(ALICE),
			3u32,
			1u32,
			rmrk_traits::AccountIdOrCollectionNftTuple::AccountId(ALICE)
		));
		// ALICE fails to move transferable to wallet
		assert_noop!(
			RmrkCore::send(
				Origin::signed(ALICE),
				3u32,
				0u32,
				rmrk_traits::AccountIdOrCollectionNftTuple::AccountId(ALICE)
			),
			pallet_rmrk_core::Error::<Test>::NonTransferable
		);
		// ALICE lists NFT part in marketplace
		assert_ok!(RmrkMarket::list(
			Origin::signed(ALICE),
			3u32,
			1u32,
			10u128,
			None,
		));
		// CHARLIE buys NFT part from ALICE
		assert_ok!(RmrkMarket::buy(
			Origin::signed(CHARLIE),
			3u32,
			1u32,
			Some(10u128)
		));

		assert_eq!(Balances::total_balance(&ALICE), 20_000_000 * PHA);
		assert_eq!(Balances::total_balance(&BOB), 14_990 * PHA);
		assert_eq!(Balances::total_balance(&CHARLIE), 149_980 * PHA);
		assert_eq!(Balances::total_balance(&OVERLORD), 2_813_308_034 * PHA);
	});
}

#[test]
fn can_add_origin_of_shell_chosen_parts() {
	ExtBuilder::default().build(OVERLORD).execute_with(|| {
		// Set Overlord and configuration then enable preorder origin of shells
		setup_config(StatusType::PreorderOriginOfShells);
		mint_spirit(ALICE, None);
		mint_spirit(BOB, None);
		mint_spirit(CHARLIE, None);
		mint_spirit(OVERLORD, None);
		// ALICE purchases Legendary Origin of Shell
		assert_ok!(PWNftSale::buy_rare_origin_of_shell(
			Origin::signed(ALICE),
			RarityType::Legendary,
			RaceType::AISpectre,
			CareerType::HackerWizard,
		));
		// Check if event triggered
		System::assert_last_event(MockEvent::PWNftSale(
			crate::pallet_pw_nft_sale::Event::OriginOfShellMinted {
				rarity_type: RarityType::Legendary,
				collection_id: 1,
				nft_id: 0,
				owner: ALICE,
				race: RaceType::AISpectre,
				career: CareerType::HackerWizard,
				generation_id: 0,
			},
		));
		// BOB preorders an origin of shell
		assert_ok!(PWNftSale::preorder_origin_of_shell(
			Origin::signed(BOB),
			RaceType::Cyborg,
			CareerType::HardwareDruid,
		));
		// Check if event triggered
		System::assert_last_event(MockEvent::PWNftSale(
			crate::pallet_pw_nft_sale::Event::OriginOfShellPreordered {
				owner: BOB,
				preorder_id: 0,
				race: RaceType::Cyborg,
				career: CareerType::HardwareDruid,
			},
		));
		// CHARLIE preorders an origin of shell
		assert_ok!(PWNftSale::preorder_origin_of_shell(
			Origin::signed(CHARLIE),
			RaceType::Pandroid,
			CareerType::HardwareDruid,
		));
		// Check if event triggered
		System::assert_last_event(MockEvent::PWNftSale(
			crate::pallet_pw_nft_sale::Event::OriginOfShellPreordered {
				owner: CHARLIE,
				preorder_id: 1,
				race: RaceType::Pandroid,
				career: CareerType::HardwareDruid,
			},
		));
		let preorders: Vec<PreorderId> = vec![0u32, 1u32];
		// Set ALICE & BOB has Chosen and CHARLIE as NotChosen
		assert_ok!(PWNftSale::mint_chosen_preorders(
			Origin::signed(OVERLORD),
			preorders
		));
		System::assert_last_event(MockEvent::PWNftSale(
			crate::pallet_pw_nft_sale::Event::ChosenPreorderMinted {
				preorder_id: 1u32,
				owner: CHARLIE,
				nft_id: 2,
			},
		));
		// Reassign PreorderIndex to max value
		pallet_pw_nft_sale::PreorderIndex::<Test>::mutate(|id| *id = PreorderId::max_value());
		// OVERLORD preorders an origin of shell but max value is reached
		assert_noop!(
			PWNftSale::preorder_origin_of_shell(
				Origin::signed(OVERLORD),
				RaceType::Cyborg,
				CareerType::HackerWizard,
			),
			pallet_pw_nft_sale::Error::<Test>::NoAvailablePreorderId
		);
		// ALICE preorders but can't because already minted origin of shell
		assert_noop!(
			PWNftSale::preorder_origin_of_shell(
				Origin::signed(ALICE),
				RaceType::Cyborg,
				CareerType::HackerWizard,
			),
			pallet_pw_nft_sale::Error::<Test>::OriginOfShellAlreadyPurchased
		);
		assert_ok!(PWNftSale::set_status_type(
			Origin::signed(OVERLORD),
			false,
			StatusType::PreorderOriginOfShells
		));
		// Check Balances of ALICE, BOB, CHARLIE & OVERLORD
		assert_eq!(Balances::total_balance(&ALICE), 19_000_000 * PHA);
		assert_eq!(Balances::total_balance(&BOB), 14_990 * PHA);
		assert_eq!(Balances::total_balance(&CHARLIE), 149_990 * PHA);
		assert_eq!(Balances::total_balance(&OVERLORD), 2_814_308_024 * PHA);
		assert_ok!(PWIncubation::set_can_start_incubation_status(
			Origin::signed(OVERLORD),
			true
		));
		let now = INIT_TIMESTAMP_SECONDS;
		let official_hatch_time = now + INCUBATION_DURATION_SEC;
		System::assert_last_event(MockEvent::PWIncubation(
			crate::pallet_pw_incubation::Event::CanStartIncubationStatusChanged {
				status: true,
				start_time: now,
				official_hatch_time,
			},
		));
		// ALICE initiates incubation process
		assert_ok!(PWIncubation::start_incubation(
			Origin::signed(ALICE),
			1u32,
			0u32
		));
		let alice_now = INIT_TIMESTAMP_SECONDS;
		System::assert_last_event(MockEvent::PWIncubation(
			crate::pallet_pw_incubation::Event::StartedIncubation {
				collection_id: 1u32,
				nft_id: 0u32,
				owner: ALICE,
				start_time: alice_now,
				hatch_time: official_hatch_time,
			},
		));
		assert_ok!(PWIncubation::start_incubation(
			Origin::signed(CHARLIE),
			1u32,
			2u32
		));
		// CHARLIE feeds ALICE's Origin of Shell Twice and fails on the third
		assert_ok!(PWIncubation::feed_origin_of_shell(
			Origin::signed(CHARLIE),
			1u32,
			2u32
		));
		System::assert_last_event(MockEvent::PWIncubation(
			crate::pallet_pw_incubation::Event::OriginOfShellReceivedFood {
				collection_id: 1u32,
				nft_id: 2u32,
				sender: CHARLIE,
				era: 0,
			},
		));
		assert_ok!(PWIncubation::feed_origin_of_shell(
			Origin::signed(CHARLIE),
			1u32,
			2u32
		));
		System::assert_last_event(MockEvent::PWIncubation(
			crate::pallet_pw_incubation::Event::OriginOfShellReceivedFood {
				collection_id: 1u32,
				nft_id: 2u32,
				sender: CHARLIE,
				era: 0,
			},
		));
		assert_noop!(
			PWIncubation::feed_origin_of_shell(Origin::signed(CHARLIE), 1u32, 2u32),
			pallet_pw_incubation::Error::<Test>::AlreadySentFoodTwice
		);
		// CHARLIE cannot send food to BOB since he hasn't started incubation process
		assert_noop!(
			PWIncubation::feed_origin_of_shell(Origin::signed(CHARLIE), 1u32, 1u32),
			pallet_pw_incubation::Error::<Test>::CannotSendFoodToOriginOfShell
		);
		// CHARLIE can feed now that a new Era has started
		fast_forward_to(7);
		let bob_now = 7 * BLOCK_TIME_SECONDS + INIT_TIMESTAMP_SECONDS;
		assert_ok!(PWIncubation::start_incubation(
			Origin::signed(BOB),
			1u32,
			1u32
		));
		System::assert_last_event(MockEvent::PWIncubation(
			crate::pallet_pw_incubation::Event::StartedIncubation {
				collection_id: 1u32,
				nft_id: 1u32,
				owner: BOB,
				start_time: bob_now,
				hatch_time: official_hatch_time,
			},
		));
		// CHARLIE can feed BOB's Origin of Shell now
		assert_ok!(PWIncubation::feed_origin_of_shell(
			Origin::signed(CHARLIE),
			1u32,
			1u32
		));
		System::assert_last_event(MockEvent::PWIncubation(
			crate::pallet_pw_incubation::Event::OriginOfShellReceivedFood {
				collection_id: 1u32,
				nft_id: 1u32,
				sender: CHARLIE,
				era: 1,
			},
		));
		// OVERLORD cannot send food bc they do not own an Origin of Shell
		assert_noop!(
			PWIncubation::feed_origin_of_shell(Origin::signed(OVERLORD), 1u32, 2u32),
			pallet_pw_incubation::Error::<Test>::NoPermission
		);
		setup_incubation_config();
		let composable_part = get_shell_part(1);
		assert_ok!(PWIncubation::set_origin_of_shell_chosen_parts(
			Origin::signed(OVERLORD),
			1u32,
			2u32,
			composable_part.clone(),
		));
		let chosen_parts =
			pallet_pw_incubation::OriginOfShellsChosenParts::<Test>::get((1u32, 2u32))
				.expect("good");

		System::assert_last_event(MockEvent::PWIncubation(
			crate::pallet_pw_incubation::Event::OriginOfShellChosenPartsUpdated {
				collection_id: 1u32,
				nft_id: 2u32,
				old_chosen_parts: None,
				new_chosen_parts: chosen_parts.clone(),
			},
		));
		let basic_part = get_shell_part(2);
		assert_ok!(PWIncubation::set_origin_of_shell_chosen_parts(
			Origin::signed(OVERLORD),
			1u32,
			2u32,
			basic_part.clone(),
		));

		let chosen_parts2 =
			pallet_pw_incubation::OriginOfShellsChosenParts::<Test>::get((1u32, 2u32))
				.expect("good");

		System::assert_last_event(MockEvent::PWIncubation(
			crate::pallet_pw_incubation::Event::OriginOfShellChosenPartsUpdated {
				collection_id: 1u32,
				nft_id: 2u32,
				old_chosen_parts: Some(chosen_parts),
				new_chosen_parts: chosen_parts2,
			},
		));

		let sub_part = get_shell_part(3);

		// ALICE can add all 3 parts bc she owns a Legendary Origin of shell
		assert_ok!(PWIncubation::set_origin_of_shell_chosen_parts(
			Origin::signed(OVERLORD),
			1u32,
			0u32,
			composable_part.clone(),
		));

		let new_chosen_parts =
			pallet_pw_incubation::OriginOfShellsChosenParts::<Test>::get((1u32, 0u32))
				.expect("good");

		System::assert_last_event(MockEvent::PWIncubation(
			crate::pallet_pw_incubation::Event::OriginOfShellChosenPartsUpdated {
				collection_id: 1u32,
				nft_id: 0u32,
				old_chosen_parts: None,
				new_chosen_parts: new_chosen_parts.clone(),
			},
		));

		assert_ok!(PWIncubation::set_origin_of_shell_chosen_parts(
			Origin::signed(OVERLORD),
			1u32,
			0u32,
			basic_part.clone(),
		));

		let new_chosen_parts2 =
			pallet_pw_incubation::OriginOfShellsChosenParts::<Test>::get((1u32, 0u32))
				.expect("good");

		System::assert_last_event(MockEvent::PWIncubation(
			crate::pallet_pw_incubation::Event::OriginOfShellChosenPartsUpdated {
				collection_id: 1u32,
				nft_id: 0u32,
				old_chosen_parts: Some(new_chosen_parts),
				new_chosen_parts: new_chosen_parts2.clone(),
			},
		));

		assert_ok!(PWIncubation::set_origin_of_shell_chosen_parts(
			Origin::signed(OVERLORD),
			1u32,
			0u32,
			sub_part.clone(),
		));

		let new_chosen_parts3 =
			pallet_pw_incubation::OriginOfShellsChosenParts::<Test>::get((1u32, 0u32))
				.expect("good");

		System::assert_last_event(MockEvent::PWIncubation(
			crate::pallet_pw_incubation::Event::OriginOfShellChosenPartsUpdated {
				collection_id: 1u32,
				nft_id: 0u32,
				old_chosen_parts: Some(new_chosen_parts2),
				new_chosen_parts: new_chosen_parts3,
			},
		));
	});
}<|MERGE_RESOLUTION|>--- conflicted
+++ resolved
@@ -16,14 +16,8 @@
 	RarityType, PartRarityType, PartSizeType, ShellPartInfo, ShellParts, StatusType
 };
 use mock::{
-	Event as MockEvent, ExtBuilder, Origin, PWIncubation, PWNftSale, RmrkCore, RmrkMarket, Test,
+	RuntimeEvent as MockEvent, ExtBuilder, RuntimeOrigin as Origin, PWIncubation, PWNftSale, RmrkCore, RmrkMarket, Test
 };
-<<<<<<< HEAD
-=======
-use mock::{
-	RuntimeEvent as MockEvent, ExtBuilder, RuntimeOrigin as Origin, PWIncubation, PWNftSale, RmrkCore, Test
-};
->>>>>>> 7d9d23e0
 
 /// Turns a string into a BoundedVec
 fn stb(s: &str) -> BoundedVec<u8, StringLimit> {
