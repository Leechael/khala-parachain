--- conflicted
+++ resolved
@@ -341,11 +341,7 @@
 	type XcmExecutor = XcmExecutor<XcmConfig>;
 	type Weigher = FixedWeightBounds<UnitWeightCost, Call, MaxInstructions>;
 	type LocationInverter = LocationInverter<Ancestry>;
-<<<<<<< HEAD
-	type ParachainInfo = ParachainInfo;
-=======
 	type NativeAssetChecker = xcm_helper::NativeAssetFilter<ParachainInfo>;
->>>>>>> 0ce95154
 	type FeeAssets = FeeAssets;
 	type DefaultFee = DefaultDestChainXcmFee;
 }
